/*
 *  acpi.c - Architecture-Specific Low-Level ACPI Support
 *
 *  Copyright (C) 1999 VA Linux Systems
 *  Copyright (C) 1999,2000 Walt Drummond <drummond@valinux.com>
 *  Copyright (C) 2000, 2002-2003 Hewlett-Packard Co.
 *	David Mosberger-Tang <davidm@hpl.hp.com>
 *  Copyright (C) 2000 Intel Corp.
 *  Copyright (C) 2000,2001 J.I. Lee <jung-ik.lee@intel.com>
 *  Copyright (C) 2001 Paul Diefenbaugh <paul.s.diefenbaugh@intel.com>
 *  Copyright (C) 2001 Jenna Hall <jenna.s.hall@intel.com>
 *  Copyright (C) 2001 Takayoshi Kochi <t-kochi@bq.jp.nec.com>
 *  Copyright (C) 2002 Erich Focht <efocht@ess.nec.de>
 *  Copyright (C) 2004 Ashok Raj <ashok.raj@intel.com>
 *
 * ~~~~~~~~~~~~~~~~~~~~~~~~~~~~~~~~~~~~~~~~~~~~~~~~~~~~~~~~~~~~~~~~~~~~~~~~~~
 *
 *  This program is free software; you can redistribute it and/or modify
 *  it under the terms of the GNU General Public License as published by
 *  the Free Software Foundation; either version 2 of the License, or
 *  (at your option) any later version.
 *
 *  This program is distributed in the hope that it will be useful,
 *  but WITHOUT ANY WARRANTY; without even the implied warranty of
 *  MERCHANTABILITY or FITNESS FOR A PARTICULAR PURPOSE.  See the
 *  GNU General Public License for more details.
 *
 *  You should have received a copy of the GNU General Public License
 *  along with this program; if not, write to the Free Software
 *  Foundation, Inc., 59 Temple Place, Suite 330, Boston, MA 02111-1307 USA
 *
 * ~~~~~~~~~~~~~~~~~~~~~~~~~~~~~~~~~~~~~~~~~~~~~~~~~~~~~~~~~~~~~~~~~~~~~~~~~~
 */

#include <linux/module.h>
#include <linux/init.h>
#include <linux/kernel.h>
#include <linux/sched.h>
#include <linux/smp.h>
#include <linux/string.h>
#include <linux/types.h>
#include <linux/irq.h>
#include <linux/acpi.h>
#include <linux/efi.h>
#include <linux/mmzone.h>
#include <linux/nodemask.h>
#include <asm/io.h>
#include <asm/iosapic.h>
#include <asm/machvec.h>
#include <asm/page.h>
#include <asm/system.h>
#include <asm/numa.h>
#include <asm/sal.h>
#include <asm/cyclone.h>
#include <asm/xen/hypervisor.h>

#define BAD_MADT_ENTRY(entry, end) (                                        \
		(!entry) || (unsigned long)entry + sizeof(*entry) > end ||  \
		((struct acpi_subtable_header *)entry)->length < sizeof(*entry))

#define PREFIX			"ACPI: "

void (*pm_idle) (void);
EXPORT_SYMBOL(pm_idle);
void (*pm_power_off) (void);
EXPORT_SYMBOL(pm_power_off);

unsigned int acpi_cpei_override;
unsigned int acpi_cpei_phys_cpuid;

unsigned long acpi_wakeup_address = 0;

#ifdef CONFIG_IA64_GENERIC
static unsigned long __init acpi_find_rsdp(void)
{
	unsigned long rsdp_phys = 0;

	if (efi.acpi20 != EFI_INVALID_TABLE_ADDR)
		rsdp_phys = efi.acpi20;
	else if (efi.acpi != EFI_INVALID_TABLE_ADDR)
		printk(KERN_WARNING PREFIX
		       "v1.0/r0.71 tables no longer supported\n");
	return rsdp_phys;
}
#endif

const char __init *
acpi_get_sysname(void)
{
#ifdef CONFIG_IA64_GENERIC
	unsigned long rsdp_phys;
	struct acpi_table_rsdp *rsdp;
	struct acpi_table_xsdt *xsdt;
	struct acpi_table_header *hdr;
#ifdef CONFIG_DMAR
	u64 i, nentries;
#endif

	rsdp_phys = acpi_find_rsdp();
	if (!rsdp_phys) {
		printk(KERN_ERR
		       "ACPI 2.0 RSDP not found, default to \"dig\"\n");
		return "dig";
	}

	rsdp = (struct acpi_table_rsdp *)__va(rsdp_phys);
	if (strncmp(rsdp->signature, ACPI_SIG_RSDP, sizeof(ACPI_SIG_RSDP) - 1)) {
		printk(KERN_ERR
		       "ACPI 2.0 RSDP signature incorrect, default to \"dig\"\n");
		return "dig";
	}

	xsdt = (struct acpi_table_xsdt *)__va(rsdp->xsdt_physical_address);
	hdr = &xsdt->header;
	if (strncmp(hdr->signature, ACPI_SIG_XSDT, sizeof(ACPI_SIG_XSDT) - 1)) {
		printk(KERN_ERR
		       "ACPI 2.0 XSDT signature incorrect, default to \"dig\"\n");
		return "dig";
	}

	if (!strcmp(hdr->oem_id, "HP")) {
		return "hpzx1";
	} else if (!strcmp(hdr->oem_id, "SGI")) {
		if (!strcmp(hdr->oem_table_id + 4, "UV"))
			return "uv";
		else
			return "sn2";
	} else if (xen_pv_domain() && !strcmp(hdr->oem_id, "XEN")) {
		return "xen";
	}

#ifdef CONFIG_DMAR
	/* Look for Intel IOMMU */
	nentries = (hdr->length - sizeof(*hdr)) /
			 sizeof(xsdt->table_offset_entry[0]);
	for (i = 0; i < nentries; i++) {
		hdr = __va(xsdt->table_offset_entry[i]);
		if (strncmp(hdr->signature, ACPI_SIG_DMAR,
			sizeof(ACPI_SIG_DMAR) - 1) == 0)
			return "dig_vtd";
	}
#endif

	return "dig";
#else
# if defined (CONFIG_IA64_HP_SIM)
	return "hpsim";
# elif defined (CONFIG_IA64_HP_ZX1)
	return "hpzx1";
# elif defined (CONFIG_IA64_HP_ZX1_SWIOTLB)
	return "hpzx1_swiotlb";
# elif defined (CONFIG_IA64_SGI_SN2)
	return "sn2";
# elif defined (CONFIG_IA64_SGI_UV)
	return "uv";
# elif defined (CONFIG_IA64_DIG)
	return "dig";
<<<<<<< HEAD
# elif defined (CONFIG_IA64_XEN_GUEST)
	return "xen";
=======
# elif defined(CONFIG_IA64_DIG_VTD)
	return "dig_vtd";
>>>>>>> 62fdd767
# else
#	error Unknown platform.  Fix acpi.c.
# endif
#endif
}

#ifdef CONFIG_ACPI

#define ACPI_MAX_PLATFORM_INTERRUPTS	256

/* Array to record platform interrupt vectors for generic interrupt routing. */
int platform_intr_list[ACPI_MAX_PLATFORM_INTERRUPTS] = {
	[0 ... ACPI_MAX_PLATFORM_INTERRUPTS - 1] = -1
};

enum acpi_irq_model_id acpi_irq_model = ACPI_IRQ_MODEL_IOSAPIC;

/*
 * Interrupt routing API for device drivers.  Provides interrupt vector for
 * a generic platform event.  Currently only CPEI is implemented.
 */
int acpi_request_vector(u32 int_type)
{
	int vector = -1;

	if (int_type < ACPI_MAX_PLATFORM_INTERRUPTS) {
		/* corrected platform error interrupt */
		vector = platform_intr_list[int_type];
	} else
		printk(KERN_ERR
		       "acpi_request_vector(): invalid interrupt type\n");
	return vector;
}

char *__init __acpi_map_table(unsigned long phys_addr, unsigned long size)
{
	return __va(phys_addr);
}

/* --------------------------------------------------------------------------
                            Boot-time Table Parsing
   -------------------------------------------------------------------------- */

static int total_cpus __initdata;
static int available_cpus __initdata;
struct acpi_table_madt *acpi_madt __initdata;
static u8 has_8259;

static int __init
acpi_parse_lapic_addr_ovr(struct acpi_subtable_header * header,
			  const unsigned long end)
{
	struct acpi_madt_local_apic_override *lapic;

	lapic = (struct acpi_madt_local_apic_override *)header;

	if (BAD_MADT_ENTRY(lapic, end))
		return -EINVAL;

	if (lapic->address) {
		iounmap(ipi_base_addr);
		ipi_base_addr = ioremap(lapic->address, 0);
	}
	return 0;
}

static int __init
acpi_parse_lsapic(struct acpi_subtable_header * header, const unsigned long end)
{
	struct acpi_madt_local_sapic *lsapic;

	lsapic = (struct acpi_madt_local_sapic *)header;

	/*Skip BAD_MADT_ENTRY check, as lsapic size could vary */

	if (lsapic->lapic_flags & ACPI_MADT_ENABLED) {
#ifdef CONFIG_SMP
		smp_boot_data.cpu_phys_id[available_cpus] =
		    (lsapic->id << 8) | lsapic->eid;
#endif
		++available_cpus;
	}

	total_cpus++;
	return 0;
}

static int __init
acpi_parse_lapic_nmi(struct acpi_subtable_header * header, const unsigned long end)
{
	struct acpi_madt_local_apic_nmi *lacpi_nmi;

	lacpi_nmi = (struct acpi_madt_local_apic_nmi *)header;

	if (BAD_MADT_ENTRY(lacpi_nmi, end))
		return -EINVAL;

	/* TBD: Support lapic_nmi entries */
	return 0;
}

static int __init
acpi_parse_iosapic(struct acpi_subtable_header * header, const unsigned long end)
{
	struct acpi_madt_io_sapic *iosapic;

	iosapic = (struct acpi_madt_io_sapic *)header;

	if (BAD_MADT_ENTRY(iosapic, end))
		return -EINVAL;

	return iosapic_init(iosapic->address, iosapic->global_irq_base);
}

static unsigned int __initdata acpi_madt_rev;

static int __init
acpi_parse_plat_int_src(struct acpi_subtable_header * header,
			const unsigned long end)
{
	struct acpi_madt_interrupt_source *plintsrc;
	int vector;

	plintsrc = (struct acpi_madt_interrupt_source *)header;

	if (BAD_MADT_ENTRY(plintsrc, end))
		return -EINVAL;

	/*
	 * Get vector assignment for this interrupt, set attributes,
	 * and program the IOSAPIC routing table.
	 */
	vector = iosapic_register_platform_intr(plintsrc->type,
						plintsrc->global_irq,
						plintsrc->io_sapic_vector,
						plintsrc->eid,
						plintsrc->id,
						((plintsrc->inti_flags & ACPI_MADT_POLARITY_MASK) ==
						 ACPI_MADT_POLARITY_ACTIVE_HIGH) ?
						IOSAPIC_POL_HIGH : IOSAPIC_POL_LOW,
						((plintsrc->inti_flags & ACPI_MADT_TRIGGER_MASK) ==
						 ACPI_MADT_TRIGGER_EDGE) ?
						IOSAPIC_EDGE : IOSAPIC_LEVEL);

	platform_intr_list[plintsrc->type] = vector;
	if (acpi_madt_rev > 1) {
		acpi_cpei_override = plintsrc->flags & ACPI_MADT_CPEI_OVERRIDE;
	}

	/*
	 * Save the physical id, so we can check when its being removed
	 */
	acpi_cpei_phys_cpuid = ((plintsrc->id << 8) | (plintsrc->eid)) & 0xffff;

	return 0;
}

#ifdef CONFIG_HOTPLUG_CPU
unsigned int can_cpei_retarget(void)
{
	extern int cpe_vector;
	extern unsigned int force_cpei_retarget;

	/*
	 * Only if CPEI is supported and the override flag
	 * is present, otherwise return that its re-targettable
	 * if we are in polling mode.
	 */
	if (cpe_vector > 0) {
		if (acpi_cpei_override || force_cpei_retarget)
			return 1;
		else
			return 0;
	}
	return 1;
}

unsigned int is_cpu_cpei_target(unsigned int cpu)
{
	unsigned int logical_id;

	logical_id = cpu_logical_id(acpi_cpei_phys_cpuid);

	if (logical_id == cpu)
		return 1;
	else
		return 0;
}

void set_cpei_target_cpu(unsigned int cpu)
{
	acpi_cpei_phys_cpuid = cpu_physical_id(cpu);
}
#endif

unsigned int get_cpei_target_cpu(void)
{
	return acpi_cpei_phys_cpuid;
}

static int __init
acpi_parse_int_src_ovr(struct acpi_subtable_header * header,
		       const unsigned long end)
{
	struct acpi_madt_interrupt_override *p;

	p = (struct acpi_madt_interrupt_override *)header;

	if (BAD_MADT_ENTRY(p, end))
		return -EINVAL;

	iosapic_override_isa_irq(p->source_irq, p->global_irq,
				 ((p->inti_flags & ACPI_MADT_POLARITY_MASK) ==
				  ACPI_MADT_POLARITY_ACTIVE_HIGH) ?
				 IOSAPIC_POL_HIGH : IOSAPIC_POL_LOW,
				 ((p->inti_flags & ACPI_MADT_TRIGGER_MASK) ==
				 ACPI_MADT_TRIGGER_EDGE) ?
				 IOSAPIC_EDGE : IOSAPIC_LEVEL);
	return 0;
}

static int __init
acpi_parse_nmi_src(struct acpi_subtable_header * header, const unsigned long end)
{
	struct acpi_madt_nmi_source *nmi_src;

	nmi_src = (struct acpi_madt_nmi_source *)header;

	if (BAD_MADT_ENTRY(nmi_src, end))
		return -EINVAL;

	/* TBD: Support nimsrc entries */
	return 0;
}

static void __init acpi_madt_oem_check(char *oem_id, char *oem_table_id)
{
	if (!strncmp(oem_id, "IBM", 3) && (!strncmp(oem_table_id, "SERMOW", 6))) {

		/*
		 * Unfortunately ITC_DRIFT is not yet part of the
		 * official SAL spec, so the ITC_DRIFT bit is not
		 * set by the BIOS on this hardware.
		 */
		sal_platform_features |= IA64_SAL_PLATFORM_FEATURE_ITC_DRIFT;

		cyclone_setup();
	}
}

static int __init acpi_parse_madt(struct acpi_table_header *table)
{
	if (!table)
		return -EINVAL;

	acpi_madt = (struct acpi_table_madt *)table;

	acpi_madt_rev = acpi_madt->header.revision;

	/* remember the value for reference after free_initmem() */
#ifdef CONFIG_ITANIUM
	has_8259 = 1;		/* Firmware on old Itanium systems is broken */
#else
	has_8259 = acpi_madt->flags & ACPI_MADT_PCAT_COMPAT;
#endif
	iosapic_system_init(has_8259);

	/* Get base address of IPI Message Block */

	if (acpi_madt->address)
		ipi_base_addr = ioremap(acpi_madt->address, 0);

	printk(KERN_INFO PREFIX "Local APIC address %p\n", ipi_base_addr);

	acpi_madt_oem_check(acpi_madt->header.oem_id,
			    acpi_madt->header.oem_table_id);

	return 0;
}

#ifdef CONFIG_ACPI_NUMA

#undef SLIT_DEBUG

#define PXM_FLAG_LEN ((MAX_PXM_DOMAINS + 1)/32)

static int __initdata srat_num_cpus;	/* number of cpus */
static u32 __devinitdata pxm_flag[PXM_FLAG_LEN];
#define pxm_bit_set(bit)	(set_bit(bit,(void *)pxm_flag))
#define pxm_bit_test(bit)	(test_bit(bit,(void *)pxm_flag))
static struct acpi_table_slit __initdata *slit_table;
cpumask_t early_cpu_possible_map = CPU_MASK_NONE;

static int get_processor_proximity_domain(struct acpi_srat_cpu_affinity *pa)
{
	int pxm;

	pxm = pa->proximity_domain_lo;
	if (ia64_platform_is("sn2"))
		pxm += pa->proximity_domain_hi[0] << 8;
	return pxm;
}

static int get_memory_proximity_domain(struct acpi_srat_mem_affinity *ma)
{
	int pxm;

	pxm = ma->proximity_domain;
	if (!ia64_platform_is("sn2"))
		pxm &= 0xff;

	return pxm;
}

/*
 * ACPI 2.0 SLIT (System Locality Information Table)
 * http://devresource.hp.com/devresource/Docs/TechPapers/IA64/slit.pdf
 */
void __init acpi_numa_slit_init(struct acpi_table_slit *slit)
{
	u32 len;

	len = sizeof(struct acpi_table_header) + 8
	    + slit->locality_count * slit->locality_count;
	if (slit->header.length != len) {
		printk(KERN_ERR
		       "ACPI 2.0 SLIT: size mismatch: %d expected, %d actual\n",
		       len, slit->header.length);
		return;
	}
	slit_table = slit;
}

void __init
acpi_numa_processor_affinity_init(struct acpi_srat_cpu_affinity *pa)
{
	int pxm;

	if (!(pa->flags & ACPI_SRAT_CPU_ENABLED))
		return;

	pxm = get_processor_proximity_domain(pa);

	/* record this node in proximity bitmap */
	pxm_bit_set(pxm);

	node_cpuid[srat_num_cpus].phys_id =
	    (pa->apic_id << 8) | (pa->local_sapic_eid);
	/* nid should be overridden as logical node id later */
	node_cpuid[srat_num_cpus].nid = pxm;
	cpu_set(srat_num_cpus, early_cpu_possible_map);
	srat_num_cpus++;
}

void __init
acpi_numa_memory_affinity_init(struct acpi_srat_mem_affinity *ma)
{
	unsigned long paddr, size;
	int pxm;
	struct node_memblk_s *p, *q, *pend;

	pxm = get_memory_proximity_domain(ma);

	/* fill node memory chunk structure */
	paddr = ma->base_address;
	size = ma->length;

	/* Ignore disabled entries */
	if (!(ma->flags & ACPI_SRAT_MEM_ENABLED))
		return;

	/* record this node in proximity bitmap */
	pxm_bit_set(pxm);

	/* Insertion sort based on base address */
	pend = &node_memblk[num_node_memblks];
	for (p = &node_memblk[0]; p < pend; p++) {
		if (paddr < p->start_paddr)
			break;
	}
	if (p < pend) {
		for (q = pend - 1; q >= p; q--)
			*(q + 1) = *q;
	}
	p->start_paddr = paddr;
	p->size = size;
	p->nid = pxm;
	num_node_memblks++;
}

void __init acpi_numa_arch_fixup(void)
{
	int i, j, node_from, node_to;

	/* If there's no SRAT, fix the phys_id and mark node 0 online */
	if (srat_num_cpus == 0) {
		node_set_online(0);
		node_cpuid[0].phys_id = hard_smp_processor_id();
		return;
	}

	/*
	 * MCD - This can probably be dropped now.  No need for pxm ID to node ID
	 * mapping with sparse node numbering iff MAX_PXM_DOMAINS <= MAX_NUMNODES.
	 */
	nodes_clear(node_online_map);
	for (i = 0; i < MAX_PXM_DOMAINS; i++) {
		if (pxm_bit_test(i)) {
			int nid = acpi_map_pxm_to_node(i);
			node_set_online(nid);
		}
	}

	/* set logical node id in memory chunk structure */
	for (i = 0; i < num_node_memblks; i++)
		node_memblk[i].nid = pxm_to_node(node_memblk[i].nid);

	/* assign memory bank numbers for each chunk on each node */
	for_each_online_node(i) {
		int bank;

		bank = 0;
		for (j = 0; j < num_node_memblks; j++)
			if (node_memblk[j].nid == i)
				node_memblk[j].bank = bank++;
	}

	/* set logical node id in cpu structure */
	for_each_possible_early_cpu(i)
		node_cpuid[i].nid = pxm_to_node(node_cpuid[i].nid);

	printk(KERN_INFO "Number of logical nodes in system = %d\n",
	       num_online_nodes());
	printk(KERN_INFO "Number of memory chunks in system = %d\n",
	       num_node_memblks);

	if (!slit_table) {
		for (i = 0; i < MAX_NUMNODES; i++)
			for (j = 0; j < MAX_NUMNODES; j++)
				node_distance(i, j) = i == j ? LOCAL_DISTANCE :
							REMOTE_DISTANCE;
		return;
	}

	memset(numa_slit, -1, sizeof(numa_slit));
	for (i = 0; i < slit_table->locality_count; i++) {
		if (!pxm_bit_test(i))
			continue;
		node_from = pxm_to_node(i);
		for (j = 0; j < slit_table->locality_count; j++) {
			if (!pxm_bit_test(j))
				continue;
			node_to = pxm_to_node(j);
			node_distance(node_from, node_to) =
			    slit_table->entry[i * slit_table->locality_count + j];
		}
	}

#ifdef SLIT_DEBUG
	printk("ACPI 2.0 SLIT locality table:\n");
	for_each_online_node(i) {
		for_each_online_node(j)
		    printk("%03d ", node_distance(i, j));
		printk("\n");
	}
#endif
}
#endif				/* CONFIG_ACPI_NUMA */

/*
 * success: return IRQ number (>=0)
 * failure: return < 0
 */
int acpi_register_gsi(u32 gsi, int triggering, int polarity)
{
	if (acpi_irq_model == ACPI_IRQ_MODEL_PLATFORM)
		return gsi;

	if (has_8259 && gsi < 16)
		return isa_irq_to_vector(gsi);

	return iosapic_register_intr(gsi,
				     (polarity ==
				      ACPI_ACTIVE_HIGH) ? IOSAPIC_POL_HIGH :
				     IOSAPIC_POL_LOW,
				     (triggering ==
				      ACPI_EDGE_SENSITIVE) ? IOSAPIC_EDGE :
				     IOSAPIC_LEVEL);
}

void acpi_unregister_gsi(u32 gsi)
{
	if (acpi_irq_model == ACPI_IRQ_MODEL_PLATFORM)
		return;

	if (has_8259 && gsi < 16)
		return;

	iosapic_unregister_intr(gsi);
}

static int __init acpi_parse_fadt(struct acpi_table_header *table)
{
	struct acpi_table_header *fadt_header;
	struct acpi_table_fadt *fadt;

	if (!table)
		return -EINVAL;

	fadt_header = (struct acpi_table_header *)table;
	if (fadt_header->revision != 3)
		return -ENODEV;	/* Only deal with ACPI 2.0 FADT */

	fadt = (struct acpi_table_fadt *)fadt_header;

	acpi_register_gsi(fadt->sci_interrupt, ACPI_LEVEL_SENSITIVE, ACPI_ACTIVE_LOW);
	return 0;
}

int __init acpi_boot_init(void)
{

	/*
	 * MADT
	 * ----
	 * Parse the Multiple APIC Description Table (MADT), if exists.
	 * Note that this table provides platform SMP configuration
	 * information -- the successor to MPS tables.
	 */

	if (acpi_table_parse(ACPI_SIG_MADT, acpi_parse_madt)) {
		printk(KERN_ERR PREFIX "Can't find MADT\n");
		goto skip_madt;
	}

	/* Local APIC */

	if (acpi_table_parse_madt
	    (ACPI_MADT_TYPE_LOCAL_APIC_OVERRIDE, acpi_parse_lapic_addr_ovr, 0) < 0)
		printk(KERN_ERR PREFIX
		       "Error parsing LAPIC address override entry\n");

	if (acpi_table_parse_madt(ACPI_MADT_TYPE_LOCAL_SAPIC, acpi_parse_lsapic, NR_CPUS)
	    < 1)
		printk(KERN_ERR PREFIX
		       "Error parsing MADT - no LAPIC entries\n");

	if (acpi_table_parse_madt(ACPI_MADT_TYPE_LOCAL_APIC_NMI, acpi_parse_lapic_nmi, 0)
	    < 0)
		printk(KERN_ERR PREFIX "Error parsing LAPIC NMI entry\n");

	/* I/O APIC */

	if (acpi_table_parse_madt
	    (ACPI_MADT_TYPE_IO_SAPIC, acpi_parse_iosapic, NR_IOSAPICS) < 1) {
		if (!ia64_platform_is("sn2"))
			printk(KERN_ERR PREFIX
			       "Error parsing MADT - no IOSAPIC entries\n");
	}

	/* System-Level Interrupt Routing */

	if (acpi_table_parse_madt
	    (ACPI_MADT_TYPE_INTERRUPT_SOURCE, acpi_parse_plat_int_src,
	     ACPI_MAX_PLATFORM_INTERRUPTS) < 0)
		printk(KERN_ERR PREFIX
		       "Error parsing platform interrupt source entry\n");

	if (acpi_table_parse_madt
	    (ACPI_MADT_TYPE_INTERRUPT_OVERRIDE, acpi_parse_int_src_ovr, 0) < 0)
		printk(KERN_ERR PREFIX
		       "Error parsing interrupt source overrides entry\n");

	if (acpi_table_parse_madt(ACPI_MADT_TYPE_NMI_SOURCE, acpi_parse_nmi_src, 0) < 0)
		printk(KERN_ERR PREFIX "Error parsing NMI SRC entry\n");
      skip_madt:

	/*
	 * FADT says whether a legacy keyboard controller is present.
	 * The FADT also contains an SCI_INT line, by which the system
	 * gets interrupts such as power and sleep buttons.  If it's not
	 * on a Legacy interrupt, it needs to be setup.
	 */
	if (acpi_table_parse(ACPI_SIG_FADT, acpi_parse_fadt))
		printk(KERN_ERR PREFIX "Can't find FADT\n");

#ifdef CONFIG_SMP
	if (available_cpus == 0) {
		printk(KERN_INFO "ACPI: Found 0 CPUS; assuming 1\n");
		printk(KERN_INFO "CPU 0 (0x%04x)", hard_smp_processor_id());
		smp_boot_data.cpu_phys_id[available_cpus] =
		    hard_smp_processor_id();
		available_cpus = 1;	/* We've got at least one of these, no? */
	}
	smp_boot_data.cpu_count = available_cpus;

	smp_build_cpu_map();
# ifdef CONFIG_ACPI_NUMA
	if (srat_num_cpus == 0) {
		int cpu, i = 1;
		for (cpu = 0; cpu < smp_boot_data.cpu_count; cpu++)
			if (smp_boot_data.cpu_phys_id[cpu] !=
			    hard_smp_processor_id())
				node_cpuid[i++].phys_id =
				    smp_boot_data.cpu_phys_id[cpu];
	}
# endif
#endif
#ifdef CONFIG_ACPI_NUMA
	build_cpu_to_node_map();
#endif
	/* Make boot-up look pretty */
	printk(KERN_INFO "%d CPUs available, %d CPUs total\n", available_cpus,
	       total_cpus);
	return 0;
}

int acpi_gsi_to_irq(u32 gsi, unsigned int *irq)
{
	int tmp;

	if (has_8259 && gsi < 16)
		*irq = isa_irq_to_vector(gsi);
	else {
		tmp = gsi_to_irq(gsi);
		if (tmp == -1)
			return -1;
		*irq = tmp;
	}
	return 0;
}

/*
 *  ACPI based hotplug CPU support
 */
#ifdef CONFIG_ACPI_HOTPLUG_CPU
static
int acpi_map_cpu2node(acpi_handle handle, int cpu, int physid)
{
#ifdef CONFIG_ACPI_NUMA
	int pxm_id;
	int nid;

	pxm_id = acpi_get_pxm(handle);
	/*
	 * We don't have cpu-only-node hotadd. But if the system equips
	 * SRAT table, pxm is already found and node is ready.
  	 * So, just pxm_to_nid(pxm) is OK.
	 * This code here is for the system which doesn't have full SRAT
  	 * table for possible cpus.
	 */
	nid = acpi_map_pxm_to_node(pxm_id);
	node_cpuid[cpu].phys_id = physid;
	node_cpuid[cpu].nid = nid;
#endif
	return (0);
}

int additional_cpus __initdata = -1;

static __init int setup_additional_cpus(char *s)
{
	if (s)
		additional_cpus = simple_strtol(s, NULL, 0);

	return 0;
}

early_param("additional_cpus", setup_additional_cpus);

/*
 * cpu_possible_map should be static, it cannot change as CPUs
 * are onlined, or offlined. The reason is per-cpu data-structures
 * are allocated by some modules at init time, and dont expect to
 * do this dynamically on cpu arrival/departure.
 * cpu_present_map on the other hand can change dynamically.
 * In case when cpu_hotplug is not compiled, then we resort to current
 * behaviour, which is cpu_possible == cpu_present.
 * - Ashok Raj
 *
 * Three ways to find out the number of additional hotplug CPUs:
 * - If the BIOS specified disabled CPUs in ACPI/mptables use that.
 * - The user can overwrite it with additional_cpus=NUM
 * - Otherwise don't reserve additional CPUs.
 */
__init void prefill_possible_map(void)
{
	int i;
	int possible, disabled_cpus;

	disabled_cpus = total_cpus - available_cpus;

 	if (additional_cpus == -1) {
 		if (disabled_cpus > 0)
			additional_cpus = disabled_cpus;
 		else
			additional_cpus = 0;
 	}

	possible = available_cpus + additional_cpus;

	if (possible > NR_CPUS)
		possible = NR_CPUS;

	printk(KERN_INFO "SMP: Allowing %d CPUs, %d hotplug CPUs\n",
		possible, max((possible - available_cpus), 0));

	for (i = 0; i < possible; i++)
		cpu_set(i, cpu_possible_map);
}

int acpi_map_lsapic(acpi_handle handle, int *pcpu)
{
	struct acpi_buffer buffer = { ACPI_ALLOCATE_BUFFER, NULL };
	union acpi_object *obj;
	struct acpi_madt_local_sapic *lsapic;
	cpumask_t tmp_map;
	int cpu, physid;

	if (ACPI_FAILURE(acpi_evaluate_object(handle, "_MAT", NULL, &buffer)))
		return -EINVAL;

	if (!buffer.length || !buffer.pointer)
		return -EINVAL;

	obj = buffer.pointer;
	if (obj->type != ACPI_TYPE_BUFFER)
	{
		kfree(buffer.pointer);
		return -EINVAL;
	}

	lsapic = (struct acpi_madt_local_sapic *)obj->buffer.pointer;

	if ((lsapic->header.type != ACPI_MADT_TYPE_LOCAL_SAPIC) ||
	    (!(lsapic->lapic_flags & ACPI_MADT_ENABLED))) {
		kfree(buffer.pointer);
		return -EINVAL;
	}

	physid = ((lsapic->id << 8) | (lsapic->eid));

	kfree(buffer.pointer);
	buffer.length = ACPI_ALLOCATE_BUFFER;
	buffer.pointer = NULL;

	cpus_complement(tmp_map, cpu_present_map);
	cpu = first_cpu(tmp_map);
	if (cpu >= NR_CPUS)
		return -EINVAL;

	acpi_map_cpu2node(handle, cpu, physid);

	cpu_set(cpu, cpu_present_map);
	ia64_cpu_to_sapicid[cpu] = physid;

	*pcpu = cpu;
	return (0);
}

EXPORT_SYMBOL(acpi_map_lsapic);

int acpi_unmap_lsapic(int cpu)
{
	ia64_cpu_to_sapicid[cpu] = -1;
	cpu_clear(cpu, cpu_present_map);

#ifdef CONFIG_ACPI_NUMA
	/* NUMA specific cleanup's */
#endif

	return (0);
}

EXPORT_SYMBOL(acpi_unmap_lsapic);
#endif				/* CONFIG_ACPI_HOTPLUG_CPU */

#ifdef CONFIG_ACPI_NUMA
static acpi_status __devinit
acpi_map_iosapic(acpi_handle handle, u32 depth, void *context, void **ret)
{
	struct acpi_buffer buffer = { ACPI_ALLOCATE_BUFFER, NULL };
	union acpi_object *obj;
	struct acpi_madt_io_sapic *iosapic;
	unsigned int gsi_base;
	int pxm, node;

	/* Only care about objects w/ a method that returns the MADT */
	if (ACPI_FAILURE(acpi_evaluate_object(handle, "_MAT", NULL, &buffer)))
		return AE_OK;

	if (!buffer.length || !buffer.pointer)
		return AE_OK;

	obj = buffer.pointer;
	if (obj->type != ACPI_TYPE_BUFFER ||
	    obj->buffer.length < sizeof(*iosapic)) {
		kfree(buffer.pointer);
		return AE_OK;
	}

	iosapic = (struct acpi_madt_io_sapic *)obj->buffer.pointer;

	if (iosapic->header.type != ACPI_MADT_TYPE_IO_SAPIC) {
		kfree(buffer.pointer);
		return AE_OK;
	}

	gsi_base = iosapic->global_irq_base;

	kfree(buffer.pointer);

	/*
	 * OK, it's an IOSAPIC MADT entry, look for a _PXM value to tell
	 * us which node to associate this with.
	 */
	pxm = acpi_get_pxm(handle);
	if (pxm < 0)
		return AE_OK;

	node = pxm_to_node(pxm);

	if (node >= MAX_NUMNODES || !node_online(node) ||
	    cpus_empty(node_to_cpumask(node)))
		return AE_OK;

	/* We know a gsi to node mapping! */
	map_iosapic_to_node(gsi_base, node);
	return AE_OK;
}

static int __init
acpi_map_iosapics (void)
{
	acpi_get_devices(NULL, acpi_map_iosapic, NULL, NULL);
	return 0;
}

fs_initcall(acpi_map_iosapics);
#endif				/* CONFIG_ACPI_NUMA */

int __ref acpi_register_ioapic(acpi_handle handle, u64 phys_addr, u32 gsi_base)
{
	int err;

	if ((err = iosapic_init(phys_addr, gsi_base)))
		return err;

#ifdef CONFIG_ACPI_NUMA
	acpi_map_iosapic(handle, 0, NULL, NULL);
#endif				/* CONFIG_ACPI_NUMA */

	return 0;
}

EXPORT_SYMBOL(acpi_register_ioapic);

int acpi_unregister_ioapic(acpi_handle handle, u32 gsi_base)
{
	return iosapic_remove(gsi_base);
}

EXPORT_SYMBOL(acpi_unregister_ioapic);

/*
 * acpi_save_state_mem() - save kernel state
 *
 * TBD when when IA64 starts to support suspend...
 */
int acpi_save_state_mem(void) { return 0; } 

/*
 * acpi_restore_state()
 */
void acpi_restore_state_mem(void) {}

/*
 * do_suspend_lowlevel()
 */
void do_suspend_lowlevel(void) {}

#endif				/* CONFIG_ACPI */<|MERGE_RESOLUTION|>--- conflicted
+++ resolved
@@ -155,13 +155,10 @@
 	return "uv";
 # elif defined (CONFIG_IA64_DIG)
 	return "dig";
-<<<<<<< HEAD
 # elif defined (CONFIG_IA64_XEN_GUEST)
 	return "xen";
-=======
 # elif defined(CONFIG_IA64_DIG_VTD)
 	return "dig_vtd";
->>>>>>> 62fdd767
 # else
 #	error Unknown platform.  Fix acpi.c.
 # endif
