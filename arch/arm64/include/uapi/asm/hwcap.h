--- conflicted
+++ resolved
@@ -43,9 +43,6 @@
 #define HWCAP_ASIMDDP		(1 << 20)
 #define HWCAP_SHA512		(1 << 21)
 #define HWCAP_SVE		(1 << 22)
-<<<<<<< HEAD
-=======
 #define HWCAP_ASIMDFHM		(1 << 23)
->>>>>>> 661e50bc
 
 #endif /* _UAPI__ASM_HWCAP_H */