--- conflicted
+++ resolved
@@ -2201,11 +2201,7 @@
 
 	err = snd_hdac_display_power(bus, false);
 	if (err < 0)
-<<<<<<< HEAD
-		dev_err(bus->dev, "Cannot turn off display power on i915\n");
-=======
 		dev_err(dev, "Cannot turn off display power on i915\n");
->>>>>>> b23de325
 
 	return err;
 }
