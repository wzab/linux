--- conflicted
+++ resolved
@@ -494,29 +494,17 @@
 	.playback = {
 		.channels_min = 1,
 		.channels_max = 2,
-<<<<<<< HEAD
-		.rates = SNDRV_PCM_RATE_8000_192000 |
-			 SNDRV_PCM_RATE_CONTINUOUS |
-			 SNDRV_PCM_RATE_KNOT,
-=======
 		.rates = SNDRV_PCM_RATE_CONTINUOUS,
 		.rate_min = 5512,
 		.rate_max = 192000,
->>>>>>> 30d83115
 		.formats = KIRKWOOD_SPDIF_FORMATS,
 	},
 	.capture = {
 		.channels_min = 1,
 		.channels_max = 2,
-<<<<<<< HEAD
-		.rates = SNDRV_PCM_RATE_8000_192000 |
-			 SNDRV_PCM_RATE_CONTINUOUS |
-			 SNDRV_PCM_RATE_KNOT,
-=======
 		.rates = SNDRV_PCM_RATE_CONTINUOUS,
 		.rate_min = 5512,
 		.rate_max = 192000,
->>>>>>> 30d83115
 		.formats = KIRKWOOD_SPDIF_FORMATS,
 	},
 	.ops = &kirkwood_i2s_dai_ops,
