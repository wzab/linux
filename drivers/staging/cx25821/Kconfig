config VIDEO_CX25821
	tristate "Conexant cx25821 support"
<<<<<<< HEAD
	depends on DVB_CORE && VIDEO_DEV && PCI && I2C
=======
	depends on DVB_CORE && VIDEO_DEV && PCI && I2C && INPUT
	depends on BKL # please fix
>>>>>>> c8ddb271
	select I2C_ALGOBIT
	select VIDEO_BTCX
	select VIDEO_TVEEPROM
	depends on IR_CORE
	select VIDEOBUF_DVB
	select VIDEOBUF_DMA_SG
	select VIDEO_CX25840
	select VIDEO_CX2341X
	---help---
	  This is a video4linux driver for Conexant 25821 based
	  TV cards.

	  To compile this driver as a module, choose M here: the
	  module will be called cx25821

config VIDEO_CX25821_ALSA
	tristate "Conexant 25821 DMA audio support"
	depends on VIDEO_CX25821 && SND && EXPERIMENTAL
	select SND_PCM
	---help---
	  This is a video4linux driver for direct (DMA) audio on
	  Conexant 25821 based capture cards using ALSA.

	  It only works with boards with function 01 enabled.
	  To check if your board supports, use lspci -n.
	  If supported, you should see 14f1:8801 or 14f1:8811
	  PCI device.

	  To compile this driver as a module, choose M here: the
	  module will be called cx25821-alsa.
<|MERGE_RESOLUTION|>--- conflicted
+++ resolved
@@ -1,11 +1,7 @@
 config VIDEO_CX25821
 	tristate "Conexant cx25821 support"
-<<<<<<< HEAD
 	depends on DVB_CORE && VIDEO_DEV && PCI && I2C
-=======
-	depends on DVB_CORE && VIDEO_DEV && PCI && I2C && INPUT
 	depends on BKL # please fix
->>>>>>> c8ddb271
 	select I2C_ALGOBIT
 	select VIDEO_BTCX
 	select VIDEO_TVEEPROM
