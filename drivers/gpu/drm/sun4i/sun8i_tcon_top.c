--- conflicted
+++ resolved
@@ -269,20 +269,12 @@
 	return 0;
 }
 
-<<<<<<< HEAD
-const struct sun8i_tcon_top_quirks sun8i_r40_tcon_top_quirks = {
-=======
 static const struct sun8i_tcon_top_quirks sun8i_r40_tcon_top_quirks = {
->>>>>>> 0ecfebd2
 	.has_tcon_tv1	= true,
 	.has_dsi	= true,
 };
 
-<<<<<<< HEAD
-const struct sun8i_tcon_top_quirks sun50i_h6_tcon_top_quirks = {
-=======
 static const struct sun8i_tcon_top_quirks sun50i_h6_tcon_top_quirks = {
->>>>>>> 0ecfebd2
 	/* Nothing special */
 };
 
