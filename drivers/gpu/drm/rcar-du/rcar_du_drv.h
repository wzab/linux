--- conflicted
+++ resolved
@@ -27,10 +27,7 @@
 #define RCAR_DU_FEATURE_EXT_CTRL_REGS	BIT(1)	/* Has extended control registers */
 #define RCAR_DU_FEATURE_VSP1_SOURCE	BIT(2)	/* Has inputs from VSP1 */
 #define RCAR_DU_FEATURE_INTERLACED	BIT(3)	/* HW supports interlaced */
-<<<<<<< HEAD
-=======
 #define RCAR_DU_FEATURE_TVM_SYNC	BIT(4)	/* Has TV switch/sync modes */
->>>>>>> f9885ef8
 
 #define RCAR_DU_QUIRK_ALIGN_128B	BIT(0)	/* Align pitches to 128 bytes */
 
@@ -57,10 +54,7 @@
  * @routes: array of CRTC to output routes, indexed by output (RCAR_DU_OUTPUT_*)
  * @num_lvds: number of internal LVDS encoders
  * @dpll_mask: bit mask of DU channels equipped with a DPLL
-<<<<<<< HEAD
-=======
  * @lvds_clk_mask: bitmask of channels that can use the LVDS clock as dot clock
->>>>>>> f9885ef8
  */
 struct rcar_du_device_info {
 	unsigned int gen;
@@ -70,10 +64,7 @@
 	struct rcar_du_output_routing routes[RCAR_DU_OUTPUT_MAX];
 	unsigned int num_lvds;
 	unsigned int dpll_mask;
-<<<<<<< HEAD
-=======
 	unsigned int lvds_clk_mask;
->>>>>>> f9885ef8
 };
 
 #define RCAR_DU_MAX_CRTCS		4
