/*
 * Copyright © 2006-2016 Intel Corporation
 *
 * Permission is hereby granted, free of charge, to any person obtaining a
 * copy of this software and associated documentation files (the "Software"),
 * to deal in the Software without restriction, including without limitation
 * the rights to use, copy, modify, merge, publish, distribute, sublicense,
 * and/or sell copies of the Software, and to permit persons to whom the
 * Software is furnished to do so, subject to the following conditions:
 *
 * The above copyright notice and this permission notice (including the next
 * paragraph) shall be included in all copies or substantial portions of the
 * Software.
 *
 * THE SOFTWARE IS PROVIDED "AS IS", WITHOUT WARRANTY OF ANY KIND, EXPRESS OR
 * IMPLIED, INCLUDING BUT NOT LIMITED TO THE WARRANTIES OF MERCHANTABILITY,
 * FITNESS FOR A PARTICULAR PURPOSE AND NONINFRINGEMENT.  IN NO EVENT SHALL
 * THE AUTHORS OR COPYRIGHT HOLDERS BE LIABLE FOR ANY CLAIM, DAMAGES OR OTHER
 * LIABILITY, WHETHER IN AN ACTION OF CONTRACT, TORT OR OTHERWISE, ARISING
 * FROM, OUT OF OR IN CONNECTION WITH THE SOFTWARE OR THE USE OR OTHER
 * DEALINGS IN THE SOFTWARE.
 */

#include "intel_drv.h"

/**
 * DOC: Display PLLs
 *
 * Display PLLs used for driving outputs vary by platform. While some have
 * per-pipe or per-encoder dedicated PLLs, others allow the use of any PLL
 * from a pool. In the latter scenario, it is possible that multiple pipes
 * share a PLL if their configurations match.
 *
 * This file provides an abstraction over display PLLs. The function
 * intel_shared_dpll_init() initializes the PLLs for the given platform.  The
 * users of a PLL are tracked and that tracking is integrated with the atomic
 * modest interface. During an atomic operation, a PLL can be requested for a
 * given CRTC and encoder configuration by calling intel_get_shared_dpll() and
 * a previously used PLL can be released with intel_release_shared_dpll().
 * Changes to the users are first staged in the atomic state, and then made
 * effective by calling intel_shared_dpll_swap_state() during the atomic
 * commit phase.
 */

static void
intel_atomic_duplicate_dpll_state(struct drm_i915_private *dev_priv,
				  struct intel_shared_dpll_state *shared_dpll)
{
	enum intel_dpll_id i;

	/* Copy shared dpll state */
	for (i = 0; i < dev_priv->num_shared_dpll; i++) {
		struct intel_shared_dpll *pll = &dev_priv->shared_dplls[i];

		shared_dpll[i] = pll->state;
	}
}

static struct intel_shared_dpll_state *
intel_atomic_get_shared_dpll_state(struct drm_atomic_state *s)
{
	struct intel_atomic_state *state = to_intel_atomic_state(s);

	WARN_ON(!drm_modeset_is_locked(&s->dev->mode_config.connection_mutex));

	if (!state->dpll_set) {
		state->dpll_set = true;

		intel_atomic_duplicate_dpll_state(to_i915(s->dev),
						  state->shared_dpll);
	}

	return state->shared_dpll;
}

/**
 * intel_get_shared_dpll_by_id - get a DPLL given its id
 * @dev_priv: i915 device instance
 * @id: pll id
 *
 * Returns:
 * A pointer to the DPLL with @id
 */
struct intel_shared_dpll *
intel_get_shared_dpll_by_id(struct drm_i915_private *dev_priv,
			    enum intel_dpll_id id)
{
	return &dev_priv->shared_dplls[id];
}

/**
 * intel_get_shared_dpll_id - get the id of a DPLL
 * @dev_priv: i915 device instance
 * @pll: the DPLL
 *
 * Returns:
 * The id of @pll
 */
enum intel_dpll_id
intel_get_shared_dpll_id(struct drm_i915_private *dev_priv,
			 struct intel_shared_dpll *pll)
{
	if (WARN_ON(pll < dev_priv->shared_dplls||
		    pll > &dev_priv->shared_dplls[dev_priv->num_shared_dpll]))
		return -1;

	return (enum intel_dpll_id) (pll - dev_priv->shared_dplls);
}

/* For ILK+ */
void assert_shared_dpll(struct drm_i915_private *dev_priv,
			struct intel_shared_dpll *pll,
			bool state)
{
	bool cur_state;
	struct intel_dpll_hw_state hw_state;

	if (WARN(!pll, "asserting DPLL %s with no DPLL\n", onoff(state)))
		return;

	cur_state = pll->info->funcs->get_hw_state(dev_priv, pll, &hw_state);
	I915_STATE_WARN(cur_state != state,
	     "%s assertion failure (expected %s, current %s)\n",
			pll->info->name, onoff(state), onoff(cur_state));
}

/**
 * intel_prepare_shared_dpll - call a dpll's prepare hook
 * @crtc_state: CRTC, and its state, which has a shared dpll
 *
 * This calls the PLL's prepare hook if it has one and if the PLL is not
 * already enabled. The prepare hook is platform specific.
 */
void intel_prepare_shared_dpll(const struct intel_crtc_state *crtc_state)
{
	struct intel_crtc *crtc = to_intel_crtc(crtc_state->base.crtc);
	struct drm_i915_private *dev_priv = to_i915(crtc->base.dev);
	struct intel_shared_dpll *pll = crtc_state->shared_dpll;

	if (WARN_ON(pll == NULL))
		return;

	mutex_lock(&dev_priv->dpll_lock);
	WARN_ON(!pll->state.crtc_mask);
	if (!pll->active_mask) {
		DRM_DEBUG_DRIVER("setting up %s\n", pll->info->name);
		WARN_ON(pll->on);
		assert_shared_dpll_disabled(dev_priv, pll);

		pll->info->funcs->prepare(dev_priv, pll);
	}
	mutex_unlock(&dev_priv->dpll_lock);
}

/**
 * intel_enable_shared_dpll - enable a CRTC's shared DPLL
 * @crtc_state: CRTC, and its state, which has a shared DPLL
 *
 * Enable the shared DPLL used by @crtc.
 */
void intel_enable_shared_dpll(const struct intel_crtc_state *crtc_state)
{
	struct intel_crtc *crtc = to_intel_crtc(crtc_state->base.crtc);
	struct drm_i915_private *dev_priv = to_i915(crtc->base.dev);
	struct intel_shared_dpll *pll = crtc_state->shared_dpll;
	unsigned int crtc_mask = drm_crtc_mask(&crtc->base);
	unsigned int old_mask;

	if (WARN_ON(pll == NULL))
		return;

	mutex_lock(&dev_priv->dpll_lock);
	old_mask = pll->active_mask;

	if (WARN_ON(!(pll->state.crtc_mask & crtc_mask)) ||
	    WARN_ON(pll->active_mask & crtc_mask))
		goto out;

	pll->active_mask |= crtc_mask;

	DRM_DEBUG_KMS("enable %s (active %x, on? %d) for crtc %d\n",
		      pll->info->name, pll->active_mask, pll->on,
		      crtc->base.base.id);

	if (old_mask) {
		WARN_ON(!pll->on);
		assert_shared_dpll_enabled(dev_priv, pll);
		goto out;
	}
	WARN_ON(pll->on);

	DRM_DEBUG_KMS("enabling %s\n", pll->info->name);
	pll->info->funcs->enable(dev_priv, pll);
	pll->on = true;

out:
	mutex_unlock(&dev_priv->dpll_lock);
}

/**
 * intel_disable_shared_dpll - disable a CRTC's shared DPLL
 * @crtc_state: CRTC, and its state, which has a shared DPLL
 *
 * Disable the shared DPLL used by @crtc.
 */
void intel_disable_shared_dpll(const struct intel_crtc_state *crtc_state)
{
	struct intel_crtc *crtc = to_intel_crtc(crtc_state->base.crtc);
	struct drm_i915_private *dev_priv = to_i915(crtc->base.dev);
	struct intel_shared_dpll *pll = crtc_state->shared_dpll;
	unsigned int crtc_mask = drm_crtc_mask(&crtc->base);

	/* PCH only available on ILK+ */
	if (INTEL_GEN(dev_priv) < 5)
		return;

	if (pll == NULL)
		return;

	mutex_lock(&dev_priv->dpll_lock);
	if (WARN_ON(!(pll->active_mask & crtc_mask)))
		goto out;

	DRM_DEBUG_KMS("disable %s (active %x, on? %d) for crtc %d\n",
		      pll->info->name, pll->active_mask, pll->on,
		      crtc->base.base.id);

	assert_shared_dpll_enabled(dev_priv, pll);
	WARN_ON(!pll->on);

	pll->active_mask &= ~crtc_mask;
	if (pll->active_mask)
		goto out;

	DRM_DEBUG_KMS("disabling %s\n", pll->info->name);
	pll->info->funcs->disable(dev_priv, pll);
	pll->on = false;

out:
	mutex_unlock(&dev_priv->dpll_lock);
}

static struct intel_shared_dpll *
intel_find_shared_dpll(struct intel_crtc_state *crtc_state,
		       enum intel_dpll_id range_min,
		       enum intel_dpll_id range_max)
{
	struct intel_crtc *crtc = to_intel_crtc(crtc_state->base.crtc);
	struct drm_i915_private *dev_priv = to_i915(crtc->base.dev);
	struct intel_shared_dpll *pll, *unused_pll = NULL;
	struct intel_shared_dpll_state *shared_dpll;
	enum intel_dpll_id i;

	shared_dpll = intel_atomic_get_shared_dpll_state(crtc_state->base.state);

	for (i = range_min; i <= range_max; i++) {
		pll = &dev_priv->shared_dplls[i];

		/* Only want to check enabled timings first */
		if (shared_dpll[i].crtc_mask == 0) {
			if (!unused_pll)
				unused_pll = pll;
			continue;
		}

		if (memcmp(&crtc_state->dpll_hw_state,
			   &shared_dpll[i].hw_state,
			   sizeof(crtc_state->dpll_hw_state)) == 0) {
			DRM_DEBUG_KMS("[CRTC:%d:%s] sharing existing %s (crtc mask 0x%08x, active %x)\n",
				      crtc->base.base.id, crtc->base.name,
				      pll->info->name,
				      shared_dpll[i].crtc_mask,
				      pll->active_mask);
			return pll;
		}
	}

	/* Ok no matching timings, maybe there's a free one? */
	if (unused_pll) {
		DRM_DEBUG_KMS("[CRTC:%d:%s] allocated %s\n",
			      crtc->base.base.id, crtc->base.name,
			      unused_pll->info->name);
		return unused_pll;
	}

	return NULL;
}

static void
intel_reference_shared_dpll(struct intel_shared_dpll *pll,
			    struct intel_crtc_state *crtc_state)
{
	struct intel_shared_dpll_state *shared_dpll;
	struct intel_crtc *crtc = to_intel_crtc(crtc_state->base.crtc);
	const enum intel_dpll_id id = pll->info->id;

	shared_dpll = intel_atomic_get_shared_dpll_state(crtc_state->base.state);

	if (shared_dpll[id].crtc_mask == 0)
		shared_dpll[id].hw_state =
			crtc_state->dpll_hw_state;

	crtc_state->shared_dpll = pll;
	DRM_DEBUG_DRIVER("using %s for pipe %c\n", pll->info->name,
			 pipe_name(crtc->pipe));

	shared_dpll[id].crtc_mask |= 1 << crtc->pipe;
}

/**
 * intel_shared_dpll_swap_state - make atomic DPLL configuration effective
 * @state: atomic state
 *
 * This is the dpll version of drm_atomic_helper_swap_state() since the
 * helper does not handle driver-specific global state.
 *
 * For consistency with atomic helpers this function does a complete swap,
 * i.e. it also puts the current state into @state, even though there is no
 * need for that at this moment.
 */
void intel_shared_dpll_swap_state(struct drm_atomic_state *state)
{
	struct drm_i915_private *dev_priv = to_i915(state->dev);
	struct intel_shared_dpll_state *shared_dpll;
	struct intel_shared_dpll *pll;
	enum intel_dpll_id i;

	if (!to_intel_atomic_state(state)->dpll_set)
		return;

	shared_dpll = to_intel_atomic_state(state)->shared_dpll;
	for (i = 0; i < dev_priv->num_shared_dpll; i++) {
		struct intel_shared_dpll_state tmp;

		pll = &dev_priv->shared_dplls[i];

		tmp = pll->state;
		pll->state = shared_dpll[i];
		shared_dpll[i] = tmp;
	}
}

static bool ibx_pch_dpll_get_hw_state(struct drm_i915_private *dev_priv,
				      struct intel_shared_dpll *pll,
				      struct intel_dpll_hw_state *hw_state)
{
	const enum intel_dpll_id id = pll->info->id;
	intel_wakeref_t wakeref;
	u32 val;

	wakeref = intel_display_power_get_if_enabled(dev_priv,
						     POWER_DOMAIN_PLLS);
	if (!wakeref)
		return false;

	val = I915_READ(PCH_DPLL(id));
	hw_state->dpll = val;
	hw_state->fp0 = I915_READ(PCH_FP0(id));
	hw_state->fp1 = I915_READ(PCH_FP1(id));

	intel_display_power_put(dev_priv, POWER_DOMAIN_PLLS, wakeref);

	return val & DPLL_VCO_ENABLE;
}

static void ibx_pch_dpll_prepare(struct drm_i915_private *dev_priv,
				 struct intel_shared_dpll *pll)
{
	const enum intel_dpll_id id = pll->info->id;

	I915_WRITE(PCH_FP0(id), pll->state.hw_state.fp0);
	I915_WRITE(PCH_FP1(id), pll->state.hw_state.fp1);
}

static void ibx_assert_pch_refclk_enabled(struct drm_i915_private *dev_priv)
{
	u32 val;
	bool enabled;

	I915_STATE_WARN_ON(!(HAS_PCH_IBX(dev_priv) || HAS_PCH_CPT(dev_priv)));

	val = I915_READ(PCH_DREF_CONTROL);
	enabled = !!(val & (DREF_SSC_SOURCE_MASK | DREF_NONSPREAD_SOURCE_MASK |
			    DREF_SUPERSPREAD_SOURCE_MASK));
	I915_STATE_WARN(!enabled, "PCH refclk assertion failure, should be active but is disabled\n");
}

static void ibx_pch_dpll_enable(struct drm_i915_private *dev_priv,
				struct intel_shared_dpll *pll)
{
	const enum intel_dpll_id id = pll->info->id;

	/* PCH refclock must be enabled first */
	ibx_assert_pch_refclk_enabled(dev_priv);

	I915_WRITE(PCH_DPLL(id), pll->state.hw_state.dpll);

	/* Wait for the clocks to stabilize. */
	POSTING_READ(PCH_DPLL(id));
	udelay(150);

	/* The pixel multiplier can only be updated once the
	 * DPLL is enabled and the clocks are stable.
	 *
	 * So write it again.
	 */
	I915_WRITE(PCH_DPLL(id), pll->state.hw_state.dpll);
	POSTING_READ(PCH_DPLL(id));
	udelay(200);
}

static void ibx_pch_dpll_disable(struct drm_i915_private *dev_priv,
				 struct intel_shared_dpll *pll)
{
	const enum intel_dpll_id id = pll->info->id;

	I915_WRITE(PCH_DPLL(id), 0);
	POSTING_READ(PCH_DPLL(id));
	udelay(200);
}

static struct intel_shared_dpll *
ibx_get_dpll(struct intel_crtc_state *crtc_state,
	     struct intel_encoder *encoder)
{
	struct intel_crtc *crtc = to_intel_crtc(crtc_state->base.crtc);
	struct drm_i915_private *dev_priv = to_i915(crtc->base.dev);
	struct intel_shared_dpll *pll;
	enum intel_dpll_id i;

	if (HAS_PCH_IBX(dev_priv)) {
		/* Ironlake PCH has a fixed PLL->PCH pipe mapping. */
		i = (enum intel_dpll_id) crtc->pipe;
		pll = &dev_priv->shared_dplls[i];

		DRM_DEBUG_KMS("[CRTC:%d:%s] using pre-allocated %s\n",
			      crtc->base.base.id, crtc->base.name,
			      pll->info->name);
	} else {
		pll = intel_find_shared_dpll(crtc_state,
					     DPLL_ID_PCH_PLL_A,
					     DPLL_ID_PCH_PLL_B);
	}

	if (!pll)
		return NULL;

	/* reference the pll */
	intel_reference_shared_dpll(pll, crtc_state);

	return pll;
}

static void ibx_dump_hw_state(struct drm_i915_private *dev_priv,
			      struct intel_dpll_hw_state *hw_state)
{
	DRM_DEBUG_KMS("dpll_hw_state: dpll: 0x%x, dpll_md: 0x%x, "
		      "fp0: 0x%x, fp1: 0x%x\n",
		      hw_state->dpll,
		      hw_state->dpll_md,
		      hw_state->fp0,
		      hw_state->fp1);
}

static const struct intel_shared_dpll_funcs ibx_pch_dpll_funcs = {
	.prepare = ibx_pch_dpll_prepare,
	.enable = ibx_pch_dpll_enable,
	.disable = ibx_pch_dpll_disable,
	.get_hw_state = ibx_pch_dpll_get_hw_state,
};

static void hsw_ddi_wrpll_enable(struct drm_i915_private *dev_priv,
			       struct intel_shared_dpll *pll)
{
	const enum intel_dpll_id id = pll->info->id;

	I915_WRITE(WRPLL_CTL(id), pll->state.hw_state.wrpll);
	POSTING_READ(WRPLL_CTL(id));
	udelay(20);
}

static void hsw_ddi_spll_enable(struct drm_i915_private *dev_priv,
				struct intel_shared_dpll *pll)
{
	I915_WRITE(SPLL_CTL, pll->state.hw_state.spll);
	POSTING_READ(SPLL_CTL);
	udelay(20);
}

static void hsw_ddi_wrpll_disable(struct drm_i915_private *dev_priv,
				  struct intel_shared_dpll *pll)
{
	const enum intel_dpll_id id = pll->info->id;
	u32 val;

	val = I915_READ(WRPLL_CTL(id));
	I915_WRITE(WRPLL_CTL(id), val & ~WRPLL_PLL_ENABLE);
	POSTING_READ(WRPLL_CTL(id));
}

static void hsw_ddi_spll_disable(struct drm_i915_private *dev_priv,
				 struct intel_shared_dpll *pll)
{
	u32 val;

	val = I915_READ(SPLL_CTL);
	I915_WRITE(SPLL_CTL, val & ~SPLL_PLL_ENABLE);
	POSTING_READ(SPLL_CTL);
}

static bool hsw_ddi_wrpll_get_hw_state(struct drm_i915_private *dev_priv,
				       struct intel_shared_dpll *pll,
				       struct intel_dpll_hw_state *hw_state)
{
	const enum intel_dpll_id id = pll->info->id;
	intel_wakeref_t wakeref;
	u32 val;

	wakeref = intel_display_power_get_if_enabled(dev_priv,
						     POWER_DOMAIN_PLLS);
	if (!wakeref)
		return false;

	val = I915_READ(WRPLL_CTL(id));
	hw_state->wrpll = val;

	intel_display_power_put(dev_priv, POWER_DOMAIN_PLLS, wakeref);

	return val & WRPLL_PLL_ENABLE;
}

static bool hsw_ddi_spll_get_hw_state(struct drm_i915_private *dev_priv,
				      struct intel_shared_dpll *pll,
				      struct intel_dpll_hw_state *hw_state)
{
	intel_wakeref_t wakeref;
	u32 val;

	wakeref = intel_display_power_get_if_enabled(dev_priv,
						     POWER_DOMAIN_PLLS);
	if (!wakeref)
		return false;

	val = I915_READ(SPLL_CTL);
	hw_state->spll = val;

	intel_display_power_put(dev_priv, POWER_DOMAIN_PLLS, wakeref);

	return val & SPLL_PLL_ENABLE;
}

#define LC_FREQ 2700
#define LC_FREQ_2K U64_C(LC_FREQ * 2000)

#define P_MIN 2
#define P_MAX 64
#define P_INC 2

/* Constraints for PLL good behavior */
#define REF_MIN 48
#define REF_MAX 400
#define VCO_MIN 2400
#define VCO_MAX 4800

struct hsw_wrpll_rnp {
	unsigned p, n2, r2;
};

static unsigned hsw_wrpll_get_budget_for_freq(int clock)
{
	unsigned budget;

	switch (clock) {
	case 25175000:
	case 25200000:
	case 27000000:
	case 27027000:
	case 37762500:
	case 37800000:
	case 40500000:
	case 40541000:
	case 54000000:
	case 54054000:
	case 59341000:
	case 59400000:
	case 72000000:
	case 74176000:
	case 74250000:
	case 81000000:
	case 81081000:
	case 89012000:
	case 89100000:
	case 108000000:
	case 108108000:
	case 111264000:
	case 111375000:
	case 148352000:
	case 148500000:
	case 162000000:
	case 162162000:
	case 222525000:
	case 222750000:
	case 296703000:
	case 297000000:
		budget = 0;
		break;
	case 233500000:
	case 245250000:
	case 247750000:
	case 253250000:
	case 298000000:
		budget = 1500;
		break;
	case 169128000:
	case 169500000:
	case 179500000:
	case 202000000:
		budget = 2000;
		break;
	case 256250000:
	case 262500000:
	case 270000000:
	case 272500000:
	case 273750000:
	case 280750000:
	case 281250000:
	case 286000000:
	case 291750000:
		budget = 4000;
		break;
	case 267250000:
	case 268500000:
		budget = 5000;
		break;
	default:
		budget = 1000;
		break;
	}

	return budget;
}

static void hsw_wrpll_update_rnp(u64 freq2k, unsigned int budget,
				 unsigned int r2, unsigned int n2,
				 unsigned int p,
				 struct hsw_wrpll_rnp *best)
{
	u64 a, b, c, d, diff, diff_best;

	/* No best (r,n,p) yet */
	if (best->p == 0) {
		best->p = p;
		best->n2 = n2;
		best->r2 = r2;
		return;
	}

	/*
	 * Output clock is (LC_FREQ_2K / 2000) * N / (P * R), which compares to
	 * freq2k.
	 *
	 * delta = 1e6 *
	 *	   abs(freq2k - (LC_FREQ_2K * n2/(p * r2))) /
	 *	   freq2k;
	 *
	 * and we would like delta <= budget.
	 *
	 * If the discrepancy is above the PPM-based budget, always prefer to
	 * improve upon the previous solution.  However, if you're within the
	 * budget, try to maximize Ref * VCO, that is N / (P * R^2).
	 */
	a = freq2k * budget * p * r2;
	b = freq2k * budget * best->p * best->r2;
	diff = abs_diff(freq2k * p * r2, LC_FREQ_2K * n2);
	diff_best = abs_diff(freq2k * best->p * best->r2,
			     LC_FREQ_2K * best->n2);
	c = 1000000 * diff;
	d = 1000000 * diff_best;

	if (a < c && b < d) {
		/* If both are above the budget, pick the closer */
		if (best->p * best->r2 * diff < p * r2 * diff_best) {
			best->p = p;
			best->n2 = n2;
			best->r2 = r2;
		}
	} else if (a >= c && b < d) {
		/* If A is below the threshold but B is above it?  Update. */
		best->p = p;
		best->n2 = n2;
		best->r2 = r2;
	} else if (a >= c && b >= d) {
		/* Both are below the limit, so pick the higher n2/(r2*r2) */
		if (n2 * best->r2 * best->r2 > best->n2 * r2 * r2) {
			best->p = p;
			best->n2 = n2;
			best->r2 = r2;
		}
	}
	/* Otherwise a < c && b >= d, do nothing */
}

static void
hsw_ddi_calculate_wrpll(int clock /* in Hz */,
			unsigned *r2_out, unsigned *n2_out, unsigned *p_out)
{
	u64 freq2k;
	unsigned p, n2, r2;
	struct hsw_wrpll_rnp best = { 0, 0, 0 };
	unsigned budget;

	freq2k = clock / 100;

	budget = hsw_wrpll_get_budget_for_freq(clock);

	/* Special case handling for 540 pixel clock: bypass WR PLL entirely
	 * and directly pass the LC PLL to it. */
	if (freq2k == 5400000) {
		*n2_out = 2;
		*p_out = 1;
		*r2_out = 2;
		return;
	}

	/*
	 * Ref = LC_FREQ / R, where Ref is the actual reference input seen by
	 * the WR PLL.
	 *
	 * We want R so that REF_MIN <= Ref <= REF_MAX.
	 * Injecting R2 = 2 * R gives:
	 *   REF_MAX * r2 > LC_FREQ * 2 and
	 *   REF_MIN * r2 < LC_FREQ * 2
	 *
	 * Which means the desired boundaries for r2 are:
	 *  LC_FREQ * 2 / REF_MAX < r2 < LC_FREQ * 2 / REF_MIN
	 *
	 */
	for (r2 = LC_FREQ * 2 / REF_MAX + 1;
	     r2 <= LC_FREQ * 2 / REF_MIN;
	     r2++) {

		/*
		 * VCO = N * Ref, that is: VCO = N * LC_FREQ / R
		 *
		 * Once again we want VCO_MIN <= VCO <= VCO_MAX.
		 * Injecting R2 = 2 * R and N2 = 2 * N, we get:
		 *   VCO_MAX * r2 > n2 * LC_FREQ and
		 *   VCO_MIN * r2 < n2 * LC_FREQ)
		 *
		 * Which means the desired boundaries for n2 are:
		 * VCO_MIN * r2 / LC_FREQ < n2 < VCO_MAX * r2 / LC_FREQ
		 */
		for (n2 = VCO_MIN * r2 / LC_FREQ + 1;
		     n2 <= VCO_MAX * r2 / LC_FREQ;
		     n2++) {

			for (p = P_MIN; p <= P_MAX; p += P_INC)
				hsw_wrpll_update_rnp(freq2k, budget,
						     r2, n2, p, &best);
		}
	}

	*n2_out = best.n2;
	*p_out = best.p;
	*r2_out = best.r2;
}

static struct intel_shared_dpll *hsw_ddi_hdmi_get_dpll(struct intel_crtc_state *crtc_state)
{
	struct intel_shared_dpll *pll;
	u32 val;
	unsigned int p, n2, r2;

	hsw_ddi_calculate_wrpll(crtc_state->port_clock * 1000, &r2, &n2, &p);

	val = WRPLL_PLL_ENABLE | WRPLL_PLL_LCPLL |
	      WRPLL_DIVIDER_REFERENCE(r2) | WRPLL_DIVIDER_FEEDBACK(n2) |
	      WRPLL_DIVIDER_POST(p);

	crtc_state->dpll_hw_state.wrpll = val;

	pll = intel_find_shared_dpll(crtc_state,
				     DPLL_ID_WRPLL1, DPLL_ID_WRPLL2);

	if (!pll)
		return NULL;

	return pll;
}

static struct intel_shared_dpll *
hsw_ddi_dp_get_dpll(struct intel_crtc_state *crtc_state)
{
	struct drm_i915_private *dev_priv = to_i915(crtc_state->base.crtc->dev);
	struct intel_shared_dpll *pll;
	enum intel_dpll_id pll_id;
	int clock = crtc_state->port_clock;

	switch (clock / 2) {
	case 81000:
		pll_id = DPLL_ID_LCPLL_810;
		break;
	case 135000:
		pll_id = DPLL_ID_LCPLL_1350;
		break;
	case 270000:
		pll_id = DPLL_ID_LCPLL_2700;
		break;
	default:
		DRM_DEBUG_KMS("Invalid clock for DP: %d\n", clock);
		return NULL;
	}

	pll = intel_get_shared_dpll_by_id(dev_priv, pll_id);

	if (!pll)
		return NULL;

	return pll;
}

static struct intel_shared_dpll *
hsw_get_dpll(struct intel_crtc_state *crtc_state,
	     struct intel_encoder *encoder)
{
	struct intel_shared_dpll *pll;

	memset(&crtc_state->dpll_hw_state, 0,
	       sizeof(crtc_state->dpll_hw_state));

	if (intel_crtc_has_type(crtc_state, INTEL_OUTPUT_HDMI)) {
		pll = hsw_ddi_hdmi_get_dpll(crtc_state);
	} else if (intel_crtc_has_dp_encoder(crtc_state)) {
		pll = hsw_ddi_dp_get_dpll(crtc_state);
	} else if (intel_crtc_has_type(crtc_state, INTEL_OUTPUT_ANALOG)) {
		if (WARN_ON(crtc_state->port_clock / 2 != 135000))
			return NULL;

		crtc_state->dpll_hw_state.spll =
			SPLL_PLL_ENABLE | SPLL_PLL_FREQ_1350MHz | SPLL_PLL_SSC;

		pll = intel_find_shared_dpll(crtc_state,
					     DPLL_ID_SPLL, DPLL_ID_SPLL);
	} else {
		return NULL;
	}

	if (!pll)
		return NULL;

	intel_reference_shared_dpll(pll, crtc_state);

	return pll;
}

static void hsw_dump_hw_state(struct drm_i915_private *dev_priv,
			      struct intel_dpll_hw_state *hw_state)
{
	DRM_DEBUG_KMS("dpll_hw_state: wrpll: 0x%x spll: 0x%x\n",
		      hw_state->wrpll, hw_state->spll);
}

static const struct intel_shared_dpll_funcs hsw_ddi_wrpll_funcs = {
	.enable = hsw_ddi_wrpll_enable,
	.disable = hsw_ddi_wrpll_disable,
	.get_hw_state = hsw_ddi_wrpll_get_hw_state,
};

static const struct intel_shared_dpll_funcs hsw_ddi_spll_funcs = {
	.enable = hsw_ddi_spll_enable,
	.disable = hsw_ddi_spll_disable,
	.get_hw_state = hsw_ddi_spll_get_hw_state,
};

static void hsw_ddi_lcpll_enable(struct drm_i915_private *dev_priv,
				 struct intel_shared_dpll *pll)
{
}

static void hsw_ddi_lcpll_disable(struct drm_i915_private *dev_priv,
				  struct intel_shared_dpll *pll)
{
}

static bool hsw_ddi_lcpll_get_hw_state(struct drm_i915_private *dev_priv,
				       struct intel_shared_dpll *pll,
				       struct intel_dpll_hw_state *hw_state)
{
	return true;
}

static const struct intel_shared_dpll_funcs hsw_ddi_lcpll_funcs = {
	.enable = hsw_ddi_lcpll_enable,
	.disable = hsw_ddi_lcpll_disable,
	.get_hw_state = hsw_ddi_lcpll_get_hw_state,
};

struct skl_dpll_regs {
	i915_reg_t ctl, cfgcr1, cfgcr2;
};

/* this array is indexed by the *shared* pll id */
static const struct skl_dpll_regs skl_dpll_regs[4] = {
	{
		/* DPLL 0 */
		.ctl = LCPLL1_CTL,
		/* DPLL 0 doesn't support HDMI mode */
	},
	{
		/* DPLL 1 */
		.ctl = LCPLL2_CTL,
		.cfgcr1 = DPLL_CFGCR1(SKL_DPLL1),
		.cfgcr2 = DPLL_CFGCR2(SKL_DPLL1),
	},
	{
		/* DPLL 2 */
		.ctl = WRPLL_CTL(0),
		.cfgcr1 = DPLL_CFGCR1(SKL_DPLL2),
		.cfgcr2 = DPLL_CFGCR2(SKL_DPLL2),
	},
	{
		/* DPLL 3 */
		.ctl = WRPLL_CTL(1),
		.cfgcr1 = DPLL_CFGCR1(SKL_DPLL3),
		.cfgcr2 = DPLL_CFGCR2(SKL_DPLL3),
	},
};

static void skl_ddi_pll_write_ctrl1(struct drm_i915_private *dev_priv,
				    struct intel_shared_dpll *pll)
{
	const enum intel_dpll_id id = pll->info->id;
	u32 val;

	val = I915_READ(DPLL_CTRL1);

	val &= ~(DPLL_CTRL1_HDMI_MODE(id) |
		 DPLL_CTRL1_SSC(id) |
		 DPLL_CTRL1_LINK_RATE_MASK(id));
	val |= pll->state.hw_state.ctrl1 << (id * 6);

	I915_WRITE(DPLL_CTRL1, val);
	POSTING_READ(DPLL_CTRL1);
}

static void skl_ddi_pll_enable(struct drm_i915_private *dev_priv,
			       struct intel_shared_dpll *pll)
{
	const struct skl_dpll_regs *regs = skl_dpll_regs;
	const enum intel_dpll_id id = pll->info->id;

	skl_ddi_pll_write_ctrl1(dev_priv, pll);

	I915_WRITE(regs[id].cfgcr1, pll->state.hw_state.cfgcr1);
	I915_WRITE(regs[id].cfgcr2, pll->state.hw_state.cfgcr2);
	POSTING_READ(regs[id].cfgcr1);
	POSTING_READ(regs[id].cfgcr2);

	/* the enable bit is always bit 31 */
	I915_WRITE(regs[id].ctl,
		   I915_READ(regs[id].ctl) | LCPLL_PLL_ENABLE);

	if (intel_wait_for_register(&dev_priv->uncore,
				    DPLL_STATUS,
				    DPLL_LOCK(id),
				    DPLL_LOCK(id),
				    5))
		DRM_ERROR("DPLL %d not locked\n", id);
}

static void skl_ddi_dpll0_enable(struct drm_i915_private *dev_priv,
				 struct intel_shared_dpll *pll)
{
	skl_ddi_pll_write_ctrl1(dev_priv, pll);
}

static void skl_ddi_pll_disable(struct drm_i915_private *dev_priv,
				struct intel_shared_dpll *pll)
{
	const struct skl_dpll_regs *regs = skl_dpll_regs;
	const enum intel_dpll_id id = pll->info->id;

	/* the enable bit is always bit 31 */
	I915_WRITE(regs[id].ctl,
		   I915_READ(regs[id].ctl) & ~LCPLL_PLL_ENABLE);
	POSTING_READ(regs[id].ctl);
}

static void skl_ddi_dpll0_disable(struct drm_i915_private *dev_priv,
				  struct intel_shared_dpll *pll)
{
}

static bool skl_ddi_pll_get_hw_state(struct drm_i915_private *dev_priv,
				     struct intel_shared_dpll *pll,
				     struct intel_dpll_hw_state *hw_state)
{
	u32 val;
	const struct skl_dpll_regs *regs = skl_dpll_regs;
	const enum intel_dpll_id id = pll->info->id;
	intel_wakeref_t wakeref;
	bool ret;

	wakeref = intel_display_power_get_if_enabled(dev_priv,
						     POWER_DOMAIN_PLLS);
	if (!wakeref)
		return false;

	ret = false;

	val = I915_READ(regs[id].ctl);
	if (!(val & LCPLL_PLL_ENABLE))
		goto out;

	val = I915_READ(DPLL_CTRL1);
	hw_state->ctrl1 = (val >> (id * 6)) & 0x3f;

	/* avoid reading back stale values if HDMI mode is not enabled */
	if (val & DPLL_CTRL1_HDMI_MODE(id)) {
		hw_state->cfgcr1 = I915_READ(regs[id].cfgcr1);
		hw_state->cfgcr2 = I915_READ(regs[id].cfgcr2);
	}
	ret = true;

out:
	intel_display_power_put(dev_priv, POWER_DOMAIN_PLLS, wakeref);

	return ret;
}

static bool skl_ddi_dpll0_get_hw_state(struct drm_i915_private *dev_priv,
				       struct intel_shared_dpll *pll,
				       struct intel_dpll_hw_state *hw_state)
{
	const struct skl_dpll_regs *regs = skl_dpll_regs;
	const enum intel_dpll_id id = pll->info->id;
	intel_wakeref_t wakeref;
	u32 val;
	bool ret;

	wakeref = intel_display_power_get_if_enabled(dev_priv,
						     POWER_DOMAIN_PLLS);
	if (!wakeref)
		return false;

	ret = false;

	/* DPLL0 is always enabled since it drives CDCLK */
	val = I915_READ(regs[id].ctl);
	if (WARN_ON(!(val & LCPLL_PLL_ENABLE)))
		goto out;

	val = I915_READ(DPLL_CTRL1);
	hw_state->ctrl1 = (val >> (id * 6)) & 0x3f;

	ret = true;

out:
	intel_display_power_put(dev_priv, POWER_DOMAIN_PLLS, wakeref);

	return ret;
}

struct skl_wrpll_context {
	u64 min_deviation;		/* current minimal deviation */
	u64 central_freq;		/* chosen central freq */
	u64 dco_freq;			/* chosen dco freq */
	unsigned int p;			/* chosen divider */
};

static void skl_wrpll_context_init(struct skl_wrpll_context *ctx)
{
	memset(ctx, 0, sizeof(*ctx));

	ctx->min_deviation = U64_MAX;
}

/* DCO freq must be within +1%/-6%  of the DCO central freq */
#define SKL_DCO_MAX_PDEVIATION	100
#define SKL_DCO_MAX_NDEVIATION	600

static void skl_wrpll_try_divider(struct skl_wrpll_context *ctx,
				  u64 central_freq,
				  u64 dco_freq,
				  unsigned int divider)
{
	u64 deviation;

	deviation = div64_u64(10000 * abs_diff(dco_freq, central_freq),
			      central_freq);

	/* positive deviation */
	if (dco_freq >= central_freq) {
		if (deviation < SKL_DCO_MAX_PDEVIATION &&
		    deviation < ctx->min_deviation) {
			ctx->min_deviation = deviation;
			ctx->central_freq = central_freq;
			ctx->dco_freq = dco_freq;
			ctx->p = divider;
		}
	/* negative deviation */
	} else if (deviation < SKL_DCO_MAX_NDEVIATION &&
		   deviation < ctx->min_deviation) {
		ctx->min_deviation = deviation;
		ctx->central_freq = central_freq;
		ctx->dco_freq = dco_freq;
		ctx->p = divider;
	}
}

static void skl_wrpll_get_multipliers(unsigned int p,
				      unsigned int *p0 /* out */,
				      unsigned int *p1 /* out */,
				      unsigned int *p2 /* out */)
{
	/* even dividers */
	if (p % 2 == 0) {
		unsigned int half = p / 2;

		if (half == 1 || half == 2 || half == 3 || half == 5) {
			*p0 = 2;
			*p1 = 1;
			*p2 = half;
		} else if (half % 2 == 0) {
			*p0 = 2;
			*p1 = half / 2;
			*p2 = 2;
		} else if (half % 3 == 0) {
			*p0 = 3;
			*p1 = half / 3;
			*p2 = 2;
		} else if (half % 7 == 0) {
			*p0 = 7;
			*p1 = half / 7;
			*p2 = 2;
		}
	} else if (p == 3 || p == 9) {  /* 3, 5, 7, 9, 15, 21, 35 */
		*p0 = 3;
		*p1 = 1;
		*p2 = p / 3;
	} else if (p == 5 || p == 7) {
		*p0 = p;
		*p1 = 1;
		*p2 = 1;
	} else if (p == 15) {
		*p0 = 3;
		*p1 = 1;
		*p2 = 5;
	} else if (p == 21) {
		*p0 = 7;
		*p1 = 1;
		*p2 = 3;
	} else if (p == 35) {
		*p0 = 7;
		*p1 = 1;
		*p2 = 5;
	}
}

struct skl_wrpll_params {
	u32 dco_fraction;
	u32 dco_integer;
	u32 qdiv_ratio;
	u32 qdiv_mode;
	u32 kdiv;
	u32 pdiv;
	u32 central_freq;
};

static void skl_wrpll_params_populate(struct skl_wrpll_params *params,
				      u64 afe_clock,
				      u64 central_freq,
				      u32 p0, u32 p1, u32 p2)
{
	u64 dco_freq;

	switch (central_freq) {
	case 9600000000ULL:
		params->central_freq = 0;
		break;
	case 9000000000ULL:
		params->central_freq = 1;
		break;
	case 8400000000ULL:
		params->central_freq = 3;
	}

	switch (p0) {
	case 1:
		params->pdiv = 0;
		break;
	case 2:
		params->pdiv = 1;
		break;
	case 3:
		params->pdiv = 2;
		break;
	case 7:
		params->pdiv = 4;
		break;
	default:
		WARN(1, "Incorrect PDiv\n");
	}

	switch (p2) {
	case 5:
		params->kdiv = 0;
		break;
	case 2:
		params->kdiv = 1;
		break;
	case 3:
		params->kdiv = 2;
		break;
	case 1:
		params->kdiv = 3;
		break;
	default:
		WARN(1, "Incorrect KDiv\n");
	}

	params->qdiv_ratio = p1;
	params->qdiv_mode = (params->qdiv_ratio == 1) ? 0 : 1;

	dco_freq = p0 * p1 * p2 * afe_clock;

	/*
	 * Intermediate values are in Hz.
	 * Divide by MHz to match bsepc
	 */
	params->dco_integer = div_u64(dco_freq, 24 * MHz(1));
	params->dco_fraction =
		div_u64((div_u64(dco_freq, 24) -
			 params->dco_integer * MHz(1)) * 0x8000, MHz(1));
}

static bool
skl_ddi_calculate_wrpll(int clock /* in Hz */,
			struct skl_wrpll_params *wrpll_params)
{
	u64 afe_clock = clock * 5; /* AFE Clock is 5x Pixel clock */
	u64 dco_central_freq[3] = { 8400000000ULL,
				    9000000000ULL,
				    9600000000ULL };
	static const int even_dividers[] = {  4,  6,  8, 10, 12, 14, 16, 18, 20,
					     24, 28, 30, 32, 36, 40, 42, 44,
					     48, 52, 54, 56, 60, 64, 66, 68,
					     70, 72, 76, 78, 80, 84, 88, 90,
					     92, 96, 98 };
	static const int odd_dividers[] = { 3, 5, 7, 9, 15, 21, 35 };
	static const struct {
		const int *list;
		int n_dividers;
	} dividers[] = {
		{ even_dividers, ARRAY_SIZE(even_dividers) },
		{ odd_dividers, ARRAY_SIZE(odd_dividers) },
	};
	struct skl_wrpll_context ctx;
	unsigned int dco, d, i;
	unsigned int p0, p1, p2;

	skl_wrpll_context_init(&ctx);

	for (d = 0; d < ARRAY_SIZE(dividers); d++) {
		for (dco = 0; dco < ARRAY_SIZE(dco_central_freq); dco++) {
			for (i = 0; i < dividers[d].n_dividers; i++) {
				unsigned int p = dividers[d].list[i];
				u64 dco_freq = p * afe_clock;

				skl_wrpll_try_divider(&ctx,
						      dco_central_freq[dco],
						      dco_freq,
						      p);
				/*
				 * Skip the remaining dividers if we're sure to
				 * have found the definitive divider, we can't
				 * improve a 0 deviation.
				 */
				if (ctx.min_deviation == 0)
					goto skip_remaining_dividers;
			}
		}

skip_remaining_dividers:
		/*
		 * If a solution is found with an even divider, prefer
		 * this one.
		 */
		if (d == 0 && ctx.p)
			break;
	}

	if (!ctx.p) {
		DRM_DEBUG_DRIVER("No valid divider found for %dHz\n", clock);
		return false;
	}

	/*
	 * gcc incorrectly analyses that these can be used without being
	 * initialized. To be fair, it's hard to guess.
	 */
	p0 = p1 = p2 = 0;
	skl_wrpll_get_multipliers(ctx.p, &p0, &p1, &p2);
	skl_wrpll_params_populate(wrpll_params, afe_clock, ctx.central_freq,
				  p0, p1, p2);

	return true;
}

static bool skl_ddi_hdmi_pll_dividers(struct intel_crtc_state *crtc_state)
{
	u32 ctrl1, cfgcr1, cfgcr2;
	struct skl_wrpll_params wrpll_params = { 0, };

	/*
	 * See comment in intel_dpll_hw_state to understand why we always use 0
	 * as the DPLL id in this function.
	 */
	ctrl1 = DPLL_CTRL1_OVERRIDE(0);

	ctrl1 |= DPLL_CTRL1_HDMI_MODE(0);

	if (!skl_ddi_calculate_wrpll(crtc_state->port_clock * 1000,
				     &wrpll_params))
		return false;

	cfgcr1 = DPLL_CFGCR1_FREQ_ENABLE |
		DPLL_CFGCR1_DCO_FRACTION(wrpll_params.dco_fraction) |
		wrpll_params.dco_integer;

	cfgcr2 = DPLL_CFGCR2_QDIV_RATIO(wrpll_params.qdiv_ratio) |
		DPLL_CFGCR2_QDIV_MODE(wrpll_params.qdiv_mode) |
		DPLL_CFGCR2_KDIV(wrpll_params.kdiv) |
		DPLL_CFGCR2_PDIV(wrpll_params.pdiv) |
		wrpll_params.central_freq;

	memset(&crtc_state->dpll_hw_state, 0,
	       sizeof(crtc_state->dpll_hw_state));

	crtc_state->dpll_hw_state.ctrl1 = ctrl1;
	crtc_state->dpll_hw_state.cfgcr1 = cfgcr1;
	crtc_state->dpll_hw_state.cfgcr2 = cfgcr2;
	return true;
}

static bool
skl_ddi_dp_set_dpll_hw_state(struct intel_crtc_state *crtc_state)
{
	u32 ctrl1;

	/*
	 * See comment in intel_dpll_hw_state to understand why we always use 0
	 * as the DPLL id in this function.
	 */
	ctrl1 = DPLL_CTRL1_OVERRIDE(0);
	switch (crtc_state->port_clock / 2) {
	case 81000:
		ctrl1 |= DPLL_CTRL1_LINK_RATE(DPLL_CTRL1_LINK_RATE_810, 0);
		break;
	case 135000:
		ctrl1 |= DPLL_CTRL1_LINK_RATE(DPLL_CTRL1_LINK_RATE_1350, 0);
		break;
	case 270000:
		ctrl1 |= DPLL_CTRL1_LINK_RATE(DPLL_CTRL1_LINK_RATE_2700, 0);
		break;
		/* eDP 1.4 rates */
	case 162000:
		ctrl1 |= DPLL_CTRL1_LINK_RATE(DPLL_CTRL1_LINK_RATE_1620, 0);
		break;
	case 108000:
		ctrl1 |= DPLL_CTRL1_LINK_RATE(DPLL_CTRL1_LINK_RATE_1080, 0);
		break;
	case 216000:
		ctrl1 |= DPLL_CTRL1_LINK_RATE(DPLL_CTRL1_LINK_RATE_2160, 0);
		break;
	}

	memset(&crtc_state->dpll_hw_state, 0,
	       sizeof(crtc_state->dpll_hw_state));

	crtc_state->dpll_hw_state.ctrl1 = ctrl1;

	return true;
}

static struct intel_shared_dpll *
skl_get_dpll(struct intel_crtc_state *crtc_state,
	     struct intel_encoder *encoder)
{
	struct intel_shared_dpll *pll;
	bool bret;

	if (intel_crtc_has_type(crtc_state, INTEL_OUTPUT_HDMI)) {
		bret = skl_ddi_hdmi_pll_dividers(crtc_state);
		if (!bret) {
			DRM_DEBUG_KMS("Could not get HDMI pll dividers.\n");
			return NULL;
		}
	} else if (intel_crtc_has_dp_encoder(crtc_state)) {
		bret = skl_ddi_dp_set_dpll_hw_state(crtc_state);
		if (!bret) {
			DRM_DEBUG_KMS("Could not set DP dpll HW state.\n");
			return NULL;
		}
	} else {
		return NULL;
	}

	if (intel_crtc_has_type(crtc_state, INTEL_OUTPUT_EDP))
		pll = intel_find_shared_dpll(crtc_state,
					     DPLL_ID_SKL_DPLL0,
					     DPLL_ID_SKL_DPLL0);
	else
		pll = intel_find_shared_dpll(crtc_state,
					     DPLL_ID_SKL_DPLL1,
					     DPLL_ID_SKL_DPLL3);
	if (!pll)
		return NULL;

	intel_reference_shared_dpll(pll, crtc_state);

	return pll;
}

static void skl_dump_hw_state(struct drm_i915_private *dev_priv,
			      struct intel_dpll_hw_state *hw_state)
{
	DRM_DEBUG_KMS("dpll_hw_state: "
		      "ctrl1: 0x%x, cfgcr1: 0x%x, cfgcr2: 0x%x\n",
		      hw_state->ctrl1,
		      hw_state->cfgcr1,
		      hw_state->cfgcr2);
}

static const struct intel_shared_dpll_funcs skl_ddi_pll_funcs = {
	.enable = skl_ddi_pll_enable,
	.disable = skl_ddi_pll_disable,
	.get_hw_state = skl_ddi_pll_get_hw_state,
};

static const struct intel_shared_dpll_funcs skl_ddi_dpll0_funcs = {
	.enable = skl_ddi_dpll0_enable,
	.disable = skl_ddi_dpll0_disable,
	.get_hw_state = skl_ddi_dpll0_get_hw_state,
};

static void bxt_ddi_pll_enable(struct drm_i915_private *dev_priv,
				struct intel_shared_dpll *pll)
{
	u32 temp;
	enum port port = (enum port)pll->info->id; /* 1:1 port->PLL mapping */
	enum dpio_phy phy;
	enum dpio_channel ch;

	bxt_port_to_phy_channel(dev_priv, port, &phy, &ch);

	/* Non-SSC reference */
	temp = I915_READ(BXT_PORT_PLL_ENABLE(port));
	temp |= PORT_PLL_REF_SEL;
	I915_WRITE(BXT_PORT_PLL_ENABLE(port), temp);

	if (IS_GEMINILAKE(dev_priv)) {
		temp = I915_READ(BXT_PORT_PLL_ENABLE(port));
		temp |= PORT_PLL_POWER_ENABLE;
		I915_WRITE(BXT_PORT_PLL_ENABLE(port), temp);

		if (wait_for_us((I915_READ(BXT_PORT_PLL_ENABLE(port)) &
				 PORT_PLL_POWER_STATE), 200))
			DRM_ERROR("Power state not set for PLL:%d\n", port);
	}

	/* Disable 10 bit clock */
	temp = I915_READ(BXT_PORT_PLL_EBB_4(phy, ch));
	temp &= ~PORT_PLL_10BIT_CLK_ENABLE;
	I915_WRITE(BXT_PORT_PLL_EBB_4(phy, ch), temp);

	/* Write P1 & P2 */
	temp = I915_READ(BXT_PORT_PLL_EBB_0(phy, ch));
	temp &= ~(PORT_PLL_P1_MASK | PORT_PLL_P2_MASK);
	temp |= pll->state.hw_state.ebb0;
	I915_WRITE(BXT_PORT_PLL_EBB_0(phy, ch), temp);

	/* Write M2 integer */
	temp = I915_READ(BXT_PORT_PLL(phy, ch, 0));
	temp &= ~PORT_PLL_M2_MASK;
	temp |= pll->state.hw_state.pll0;
	I915_WRITE(BXT_PORT_PLL(phy, ch, 0), temp);

	/* Write N */
	temp = I915_READ(BXT_PORT_PLL(phy, ch, 1));
	temp &= ~PORT_PLL_N_MASK;
	temp |= pll->state.hw_state.pll1;
	I915_WRITE(BXT_PORT_PLL(phy, ch, 1), temp);

	/* Write M2 fraction */
	temp = I915_READ(BXT_PORT_PLL(phy, ch, 2));
	temp &= ~PORT_PLL_M2_FRAC_MASK;
	temp |= pll->state.hw_state.pll2;
	I915_WRITE(BXT_PORT_PLL(phy, ch, 2), temp);

	/* Write M2 fraction enable */
	temp = I915_READ(BXT_PORT_PLL(phy, ch, 3));
	temp &= ~PORT_PLL_M2_FRAC_ENABLE;
	temp |= pll->state.hw_state.pll3;
	I915_WRITE(BXT_PORT_PLL(phy, ch, 3), temp);

	/* Write coeff */
	temp = I915_READ(BXT_PORT_PLL(phy, ch, 6));
	temp &= ~PORT_PLL_PROP_COEFF_MASK;
	temp &= ~PORT_PLL_INT_COEFF_MASK;
	temp &= ~PORT_PLL_GAIN_CTL_MASK;
	temp |= pll->state.hw_state.pll6;
	I915_WRITE(BXT_PORT_PLL(phy, ch, 6), temp);

	/* Write calibration val */
	temp = I915_READ(BXT_PORT_PLL(phy, ch, 8));
	temp &= ~PORT_PLL_TARGET_CNT_MASK;
	temp |= pll->state.hw_state.pll8;
	I915_WRITE(BXT_PORT_PLL(phy, ch, 8), temp);

	temp = I915_READ(BXT_PORT_PLL(phy, ch, 9));
	temp &= ~PORT_PLL_LOCK_THRESHOLD_MASK;
	temp |= pll->state.hw_state.pll9;
	I915_WRITE(BXT_PORT_PLL(phy, ch, 9), temp);

	temp = I915_READ(BXT_PORT_PLL(phy, ch, 10));
	temp &= ~PORT_PLL_DCO_AMP_OVR_EN_H;
	temp &= ~PORT_PLL_DCO_AMP_MASK;
	temp |= pll->state.hw_state.pll10;
	I915_WRITE(BXT_PORT_PLL(phy, ch, 10), temp);

	/* Recalibrate with new settings */
	temp = I915_READ(BXT_PORT_PLL_EBB_4(phy, ch));
	temp |= PORT_PLL_RECALIBRATE;
	I915_WRITE(BXT_PORT_PLL_EBB_4(phy, ch), temp);
	temp &= ~PORT_PLL_10BIT_CLK_ENABLE;
	temp |= pll->state.hw_state.ebb4;
	I915_WRITE(BXT_PORT_PLL_EBB_4(phy, ch), temp);

	/* Enable PLL */
	temp = I915_READ(BXT_PORT_PLL_ENABLE(port));
	temp |= PORT_PLL_ENABLE;
	I915_WRITE(BXT_PORT_PLL_ENABLE(port), temp);
	POSTING_READ(BXT_PORT_PLL_ENABLE(port));

	if (wait_for_us((I915_READ(BXT_PORT_PLL_ENABLE(port)) & PORT_PLL_LOCK),
			200))
		DRM_ERROR("PLL %d not locked\n", port);

	if (IS_GEMINILAKE(dev_priv)) {
		temp = I915_READ(BXT_PORT_TX_DW5_LN0(phy, ch));
		temp |= DCC_DELAY_RANGE_2;
		I915_WRITE(BXT_PORT_TX_DW5_GRP(phy, ch), temp);
	}

	/*
	 * While we write to the group register to program all lanes at once we
	 * can read only lane registers and we pick lanes 0/1 for that.
	 */
	temp = I915_READ(BXT_PORT_PCS_DW12_LN01(phy, ch));
	temp &= ~LANE_STAGGER_MASK;
	temp &= ~LANESTAGGER_STRAP_OVRD;
	temp |= pll->state.hw_state.pcsdw12;
	I915_WRITE(BXT_PORT_PCS_DW12_GRP(phy, ch), temp);
}

static void bxt_ddi_pll_disable(struct drm_i915_private *dev_priv,
					struct intel_shared_dpll *pll)
{
	enum port port = (enum port)pll->info->id; /* 1:1 port->PLL mapping */
	u32 temp;

	temp = I915_READ(BXT_PORT_PLL_ENABLE(port));
	temp &= ~PORT_PLL_ENABLE;
	I915_WRITE(BXT_PORT_PLL_ENABLE(port), temp);
	POSTING_READ(BXT_PORT_PLL_ENABLE(port));

	if (IS_GEMINILAKE(dev_priv)) {
		temp = I915_READ(BXT_PORT_PLL_ENABLE(port));
		temp &= ~PORT_PLL_POWER_ENABLE;
		I915_WRITE(BXT_PORT_PLL_ENABLE(port), temp);

		if (wait_for_us(!(I915_READ(BXT_PORT_PLL_ENABLE(port)) &
				PORT_PLL_POWER_STATE), 200))
			DRM_ERROR("Power state not reset for PLL:%d\n", port);
	}
}

static bool bxt_ddi_pll_get_hw_state(struct drm_i915_private *dev_priv,
					struct intel_shared_dpll *pll,
					struct intel_dpll_hw_state *hw_state)
{
	enum port port = (enum port)pll->info->id; /* 1:1 port->PLL mapping */
	intel_wakeref_t wakeref;
	enum dpio_phy phy;
	enum dpio_channel ch;
	u32 val;
	bool ret;

	bxt_port_to_phy_channel(dev_priv, port, &phy, &ch);

	wakeref = intel_display_power_get_if_enabled(dev_priv,
						     POWER_DOMAIN_PLLS);
	if (!wakeref)
		return false;

	ret = false;

	val = I915_READ(BXT_PORT_PLL_ENABLE(port));
	if (!(val & PORT_PLL_ENABLE))
		goto out;

	hw_state->ebb0 = I915_READ(BXT_PORT_PLL_EBB_0(phy, ch));
	hw_state->ebb0 &= PORT_PLL_P1_MASK | PORT_PLL_P2_MASK;

	hw_state->ebb4 = I915_READ(BXT_PORT_PLL_EBB_4(phy, ch));
	hw_state->ebb4 &= PORT_PLL_10BIT_CLK_ENABLE;

	hw_state->pll0 = I915_READ(BXT_PORT_PLL(phy, ch, 0));
	hw_state->pll0 &= PORT_PLL_M2_MASK;

	hw_state->pll1 = I915_READ(BXT_PORT_PLL(phy, ch, 1));
	hw_state->pll1 &= PORT_PLL_N_MASK;

	hw_state->pll2 = I915_READ(BXT_PORT_PLL(phy, ch, 2));
	hw_state->pll2 &= PORT_PLL_M2_FRAC_MASK;

	hw_state->pll3 = I915_READ(BXT_PORT_PLL(phy, ch, 3));
	hw_state->pll3 &= PORT_PLL_M2_FRAC_ENABLE;

	hw_state->pll6 = I915_READ(BXT_PORT_PLL(phy, ch, 6));
	hw_state->pll6 &= PORT_PLL_PROP_COEFF_MASK |
			  PORT_PLL_INT_COEFF_MASK |
			  PORT_PLL_GAIN_CTL_MASK;

	hw_state->pll8 = I915_READ(BXT_PORT_PLL(phy, ch, 8));
	hw_state->pll8 &= PORT_PLL_TARGET_CNT_MASK;

	hw_state->pll9 = I915_READ(BXT_PORT_PLL(phy, ch, 9));
	hw_state->pll9 &= PORT_PLL_LOCK_THRESHOLD_MASK;

	hw_state->pll10 = I915_READ(BXT_PORT_PLL(phy, ch, 10));
	hw_state->pll10 &= PORT_PLL_DCO_AMP_OVR_EN_H |
			   PORT_PLL_DCO_AMP_MASK;

	/*
	 * While we write to the group register to program all lanes at once we
	 * can read only lane registers. We configure all lanes the same way, so
	 * here just read out lanes 0/1 and output a note if lanes 2/3 differ.
	 */
	hw_state->pcsdw12 = I915_READ(BXT_PORT_PCS_DW12_LN01(phy, ch));
	if (I915_READ(BXT_PORT_PCS_DW12_LN23(phy, ch)) != hw_state->pcsdw12)
		DRM_DEBUG_DRIVER("lane stagger config different for lane 01 (%08x) and 23 (%08x)\n",
				 hw_state->pcsdw12,
				 I915_READ(BXT_PORT_PCS_DW12_LN23(phy, ch)));
	hw_state->pcsdw12 &= LANE_STAGGER_MASK | LANESTAGGER_STRAP_OVRD;

	ret = true;

out:
	intel_display_power_put(dev_priv, POWER_DOMAIN_PLLS, wakeref);

	return ret;
}

/* bxt clock parameters */
struct bxt_clk_div {
	int clock;
	u32 p1;
	u32 p2;
	u32 m2_int;
	u32 m2_frac;
	bool m2_frac_en;
	u32 n;

	int vco;
};

/* pre-calculated values for DP linkrates */
static const struct bxt_clk_div bxt_dp_clk_val[] = {
	{162000, 4, 2, 32, 1677722, 1, 1},
	{270000, 4, 1, 27,       0, 0, 1},
	{540000, 2, 1, 27,       0, 0, 1},
	{216000, 3, 2, 32, 1677722, 1, 1},
	{243000, 4, 1, 24, 1258291, 1, 1},
	{324000, 4, 1, 32, 1677722, 1, 1},
	{432000, 3, 1, 32, 1677722, 1, 1}
};

static bool
bxt_ddi_hdmi_pll_dividers(struct intel_crtc_state *crtc_state,
			  struct bxt_clk_div *clk_div)
{
	struct intel_crtc *crtc = to_intel_crtc(crtc_state->base.crtc);
	struct dpll best_clock;

	/* Calculate HDMI div */
	/*
	 * FIXME: tie the following calculation into
	 * i9xx_crtc_compute_clock
	 */
	if (!bxt_find_best_dpll(crtc_state, &best_clock)) {
		DRM_DEBUG_DRIVER("no PLL dividers found for clock %d pipe %c\n",
				 crtc_state->port_clock,
				 pipe_name(crtc->pipe));
		return false;
	}

	clk_div->p1 = best_clock.p1;
	clk_div->p2 = best_clock.p2;
	WARN_ON(best_clock.m1 != 2);
	clk_div->n = best_clock.n;
	clk_div->m2_int = best_clock.m2 >> 22;
	clk_div->m2_frac = best_clock.m2 & ((1 << 22) - 1);
	clk_div->m2_frac_en = clk_div->m2_frac != 0;

	clk_div->vco = best_clock.vco;

	return true;
}

static void bxt_ddi_dp_pll_dividers(struct intel_crtc_state *crtc_state,
				    struct bxt_clk_div *clk_div)
{
	int clock = crtc_state->port_clock;
	int i;

	*clk_div = bxt_dp_clk_val[0];
	for (i = 0; i < ARRAY_SIZE(bxt_dp_clk_val); ++i) {
		if (bxt_dp_clk_val[i].clock == clock) {
			*clk_div = bxt_dp_clk_val[i];
			break;
		}
	}

	clk_div->vco = clock * 10 / 2 * clk_div->p1 * clk_div->p2;
}

static bool bxt_ddi_set_dpll_hw_state(struct intel_crtc_state *crtc_state,
				      const struct bxt_clk_div *clk_div)
{
	struct intel_dpll_hw_state *dpll_hw_state = &crtc_state->dpll_hw_state;
	int clock = crtc_state->port_clock;
	int vco = clk_div->vco;
	u32 prop_coef, int_coef, gain_ctl, targ_cnt;
	u32 lanestagger;

	memset(dpll_hw_state, 0, sizeof(*dpll_hw_state));

	if (vco >= 6200000 && vco <= 6700000) {
		prop_coef = 4;
		int_coef = 9;
		gain_ctl = 3;
		targ_cnt = 8;
	} else if ((vco > 5400000 && vco < 6200000) ||
			(vco >= 4800000 && vco < 5400000)) {
		prop_coef = 5;
		int_coef = 11;
		gain_ctl = 3;
		targ_cnt = 9;
	} else if (vco == 5400000) {
		prop_coef = 3;
		int_coef = 8;
		gain_ctl = 1;
		targ_cnt = 9;
	} else {
		DRM_ERROR("Invalid VCO\n");
		return false;
	}

	if (clock > 270000)
		lanestagger = 0x18;
	else if (clock > 135000)
		lanestagger = 0x0d;
	else if (clock > 67000)
		lanestagger = 0x07;
	else if (clock > 33000)
		lanestagger = 0x04;
	else
		lanestagger = 0x02;

	dpll_hw_state->ebb0 = PORT_PLL_P1(clk_div->p1) | PORT_PLL_P2(clk_div->p2);
	dpll_hw_state->pll0 = clk_div->m2_int;
	dpll_hw_state->pll1 = PORT_PLL_N(clk_div->n);
	dpll_hw_state->pll2 = clk_div->m2_frac;

	if (clk_div->m2_frac_en)
		dpll_hw_state->pll3 = PORT_PLL_M2_FRAC_ENABLE;

	dpll_hw_state->pll6 = prop_coef | PORT_PLL_INT_COEFF(int_coef);
	dpll_hw_state->pll6 |= PORT_PLL_GAIN_CTL(gain_ctl);

	dpll_hw_state->pll8 = targ_cnt;

	dpll_hw_state->pll9 = 5 << PORT_PLL_LOCK_THRESHOLD_SHIFT;

	dpll_hw_state->pll10 =
		PORT_PLL_DCO_AMP(PORT_PLL_DCO_AMP_DEFAULT)
		| PORT_PLL_DCO_AMP_OVR_EN_H;

	dpll_hw_state->ebb4 = PORT_PLL_10BIT_CLK_ENABLE;

	dpll_hw_state->pcsdw12 = LANESTAGGER_STRAP_OVRD | lanestagger;

	return true;
}

static bool
bxt_ddi_dp_set_dpll_hw_state(struct intel_crtc_state *crtc_state)
{
	struct bxt_clk_div clk_div = {};

	bxt_ddi_dp_pll_dividers(crtc_state, &clk_div);

	return bxt_ddi_set_dpll_hw_state(crtc_state, &clk_div);
}

static bool
bxt_ddi_hdmi_set_dpll_hw_state(struct intel_crtc_state *crtc_state)
{
	struct bxt_clk_div clk_div = {};

	bxt_ddi_hdmi_pll_dividers(crtc_state, &clk_div);

	return bxt_ddi_set_dpll_hw_state(crtc_state, &clk_div);
}

static struct intel_shared_dpll *
bxt_get_dpll(struct intel_crtc_state *crtc_state,
	     struct intel_encoder *encoder)
{
	struct intel_crtc *crtc = to_intel_crtc(crtc_state->base.crtc);
	struct drm_i915_private *dev_priv = to_i915(crtc->base.dev);
	struct intel_shared_dpll *pll;
	enum intel_dpll_id id;

	if (intel_crtc_has_type(crtc_state, INTEL_OUTPUT_HDMI) &&
	    !bxt_ddi_hdmi_set_dpll_hw_state(crtc_state))
		return NULL;

	if (intel_crtc_has_dp_encoder(crtc_state) &&
	    !bxt_ddi_dp_set_dpll_hw_state(crtc_state))
		return NULL;

	/* 1:1 mapping between ports and PLLs */
	id = (enum intel_dpll_id) encoder->port;
	pll = intel_get_shared_dpll_by_id(dev_priv, id);

	DRM_DEBUG_KMS("[CRTC:%d:%s] using pre-allocated %s\n",
		      crtc->base.base.id, crtc->base.name, pll->info->name);

	intel_reference_shared_dpll(pll, crtc_state);

	return pll;
}

static void bxt_dump_hw_state(struct drm_i915_private *dev_priv,
			      struct intel_dpll_hw_state *hw_state)
{
	DRM_DEBUG_KMS("dpll_hw_state: ebb0: 0x%x, ebb4: 0x%x,"
		      "pll0: 0x%x, pll1: 0x%x, pll2: 0x%x, pll3: 0x%x, "
		      "pll6: 0x%x, pll8: 0x%x, pll9: 0x%x, pll10: 0x%x, pcsdw12: 0x%x\n",
		      hw_state->ebb0,
		      hw_state->ebb4,
		      hw_state->pll0,
		      hw_state->pll1,
		      hw_state->pll2,
		      hw_state->pll3,
		      hw_state->pll6,
		      hw_state->pll8,
		      hw_state->pll9,
		      hw_state->pll10,
		      hw_state->pcsdw12);
}

static const struct intel_shared_dpll_funcs bxt_ddi_pll_funcs = {
	.enable = bxt_ddi_pll_enable,
	.disable = bxt_ddi_pll_disable,
	.get_hw_state = bxt_ddi_pll_get_hw_state,
};

static void intel_ddi_pll_init(struct drm_device *dev)
{
	struct drm_i915_private *dev_priv = to_i915(dev);

	if (INTEL_GEN(dev_priv) < 9) {
		u32 val = I915_READ(LCPLL_CTL);

		/*
		 * The LCPLL register should be turned on by the BIOS. For now
		 * let's just check its state and print errors in case
		 * something is wrong.  Don't even try to turn it on.
		 */

		if (val & LCPLL_CD_SOURCE_FCLK)
			DRM_ERROR("CDCLK source is not LCPLL\n");

		if (val & LCPLL_PLL_DISABLE)
			DRM_ERROR("LCPLL is disabled\n");
	}
}

struct intel_dpll_mgr {
	const struct dpll_info *dpll_info;

	struct intel_shared_dpll *(*get_dpll)(struct intel_crtc_state *crtc_state,
					      struct intel_encoder *encoder);

	void (*dump_hw_state)(struct drm_i915_private *dev_priv,
			      struct intel_dpll_hw_state *hw_state);
};

static const struct dpll_info pch_plls[] = {
	{ "PCH DPLL A", &ibx_pch_dpll_funcs, DPLL_ID_PCH_PLL_A, 0 },
	{ "PCH DPLL B", &ibx_pch_dpll_funcs, DPLL_ID_PCH_PLL_B, 0 },
	{ },
};

static const struct intel_dpll_mgr pch_pll_mgr = {
	.dpll_info = pch_plls,
	.get_dpll = ibx_get_dpll,
	.dump_hw_state = ibx_dump_hw_state,
};

static const struct dpll_info hsw_plls[] = {
	{ "WRPLL 1",    &hsw_ddi_wrpll_funcs, DPLL_ID_WRPLL1,     0 },
	{ "WRPLL 2",    &hsw_ddi_wrpll_funcs, DPLL_ID_WRPLL2,     0 },
	{ "SPLL",       &hsw_ddi_spll_funcs,  DPLL_ID_SPLL,       0 },
	{ "LCPLL 810",  &hsw_ddi_lcpll_funcs, DPLL_ID_LCPLL_810,  INTEL_DPLL_ALWAYS_ON },
	{ "LCPLL 1350", &hsw_ddi_lcpll_funcs, DPLL_ID_LCPLL_1350, INTEL_DPLL_ALWAYS_ON },
	{ "LCPLL 2700", &hsw_ddi_lcpll_funcs, DPLL_ID_LCPLL_2700, INTEL_DPLL_ALWAYS_ON },
	{ },
};

static const struct intel_dpll_mgr hsw_pll_mgr = {
	.dpll_info = hsw_plls,
	.get_dpll = hsw_get_dpll,
	.dump_hw_state = hsw_dump_hw_state,
};

static const struct dpll_info skl_plls[] = {
	{ "DPLL 0", &skl_ddi_dpll0_funcs, DPLL_ID_SKL_DPLL0, INTEL_DPLL_ALWAYS_ON },
	{ "DPLL 1", &skl_ddi_pll_funcs,   DPLL_ID_SKL_DPLL1, 0 },
	{ "DPLL 2", &skl_ddi_pll_funcs,   DPLL_ID_SKL_DPLL2, 0 },
	{ "DPLL 3", &skl_ddi_pll_funcs,   DPLL_ID_SKL_DPLL3, 0 },
	{ },
};

static const struct intel_dpll_mgr skl_pll_mgr = {
	.dpll_info = skl_plls,
	.get_dpll = skl_get_dpll,
	.dump_hw_state = skl_dump_hw_state,
};

static const struct dpll_info bxt_plls[] = {
	{ "PORT PLL A", &bxt_ddi_pll_funcs, DPLL_ID_SKL_DPLL0, 0 },
	{ "PORT PLL B", &bxt_ddi_pll_funcs, DPLL_ID_SKL_DPLL1, 0 },
	{ "PORT PLL C", &bxt_ddi_pll_funcs, DPLL_ID_SKL_DPLL2, 0 },
	{ },
};

static const struct intel_dpll_mgr bxt_pll_mgr = {
	.dpll_info = bxt_plls,
	.get_dpll = bxt_get_dpll,
	.dump_hw_state = bxt_dump_hw_state,
};

static void cnl_ddi_pll_enable(struct drm_i915_private *dev_priv,
			       struct intel_shared_dpll *pll)
{
	const enum intel_dpll_id id = pll->info->id;
	u32 val;

	/* 1. Enable DPLL power in DPLL_ENABLE. */
	val = I915_READ(CNL_DPLL_ENABLE(id));
	val |= PLL_POWER_ENABLE;
	I915_WRITE(CNL_DPLL_ENABLE(id), val);

	/* 2. Wait for DPLL power state enabled in DPLL_ENABLE. */
	if (intel_wait_for_register(&dev_priv->uncore,
				    CNL_DPLL_ENABLE(id),
				    PLL_POWER_STATE,
				    PLL_POWER_STATE,
				    5))
		DRM_ERROR("PLL %d Power not enabled\n", id);

	/*
	 * 3. Configure DPLL_CFGCR0 to set SSC enable/disable,
	 * select DP mode, and set DP link rate.
	 */
	val = pll->state.hw_state.cfgcr0;
	I915_WRITE(CNL_DPLL_CFGCR0(id), val);

	/* 4. Reab back to ensure writes completed */
	POSTING_READ(CNL_DPLL_CFGCR0(id));

	/* 3. Configure DPLL_CFGCR0 */
	/* Avoid touch CFGCR1 if HDMI mode is not enabled */
	if (pll->state.hw_state.cfgcr0 & DPLL_CFGCR0_HDMI_MODE) {
		val = pll->state.hw_state.cfgcr1;
		I915_WRITE(CNL_DPLL_CFGCR1(id), val);
		/* 4. Reab back to ensure writes completed */
		POSTING_READ(CNL_DPLL_CFGCR1(id));
	}

	/*
	 * 5. If the frequency will result in a change to the voltage
	 * requirement, follow the Display Voltage Frequency Switching
	 * Sequence Before Frequency Change
	 *
	 * Note: DVFS is actually handled via the cdclk code paths,
	 * hence we do nothing here.
	 */

	/* 6. Enable DPLL in DPLL_ENABLE. */
	val = I915_READ(CNL_DPLL_ENABLE(id));
	val |= PLL_ENABLE;
	I915_WRITE(CNL_DPLL_ENABLE(id), val);

	/* 7. Wait for PLL lock status in DPLL_ENABLE. */
	if (intel_wait_for_register(&dev_priv->uncore,
				    CNL_DPLL_ENABLE(id),
				    PLL_LOCK,
				    PLL_LOCK,
				    5))
		DRM_ERROR("PLL %d not locked\n", id);

	/*
	 * 8. If the frequency will result in a change to the voltage
	 * requirement, follow the Display Voltage Frequency Switching
	 * Sequence After Frequency Change
	 *
	 * Note: DVFS is actually handled via the cdclk code paths,
	 * hence we do nothing here.
	 */

	/*
	 * 9. turn on the clock for the DDI and map the DPLL to the DDI
	 * Done at intel_ddi_clk_select
	 */
}

static void cnl_ddi_pll_disable(struct drm_i915_private *dev_priv,
				struct intel_shared_dpll *pll)
{
	const enum intel_dpll_id id = pll->info->id;
	u32 val;

	/*
	 * 1. Configure DPCLKA_CFGCR0 to turn off the clock for the DDI.
	 * Done at intel_ddi_post_disable
	 */

	/*
	 * 2. If the frequency will result in a change to the voltage
	 * requirement, follow the Display Voltage Frequency Switching
	 * Sequence Before Frequency Change
	 *
	 * Note: DVFS is actually handled via the cdclk code paths,
	 * hence we do nothing here.
	 */

	/* 3. Disable DPLL through DPLL_ENABLE. */
	val = I915_READ(CNL_DPLL_ENABLE(id));
	val &= ~PLL_ENABLE;
	I915_WRITE(CNL_DPLL_ENABLE(id), val);

	/* 4. Wait for PLL not locked status in DPLL_ENABLE. */
	if (intel_wait_for_register(&dev_priv->uncore,
				    CNL_DPLL_ENABLE(id),
				    PLL_LOCK,
				    0,
				    5))
		DRM_ERROR("PLL %d locked\n", id);

	/*
	 * 5. If the frequency will result in a change to the voltage
	 * requirement, follow the Display Voltage Frequency Switching
	 * Sequence After Frequency Change
	 *
	 * Note: DVFS is actually handled via the cdclk code paths,
	 * hence we do nothing here.
	 */

	/* 6. Disable DPLL power in DPLL_ENABLE. */
	val = I915_READ(CNL_DPLL_ENABLE(id));
	val &= ~PLL_POWER_ENABLE;
	I915_WRITE(CNL_DPLL_ENABLE(id), val);

	/* 7. Wait for DPLL power state disabled in DPLL_ENABLE. */
	if (intel_wait_for_register(&dev_priv->uncore,
				    CNL_DPLL_ENABLE(id),
				    PLL_POWER_STATE,
				    0,
				    5))
		DRM_ERROR("PLL %d Power not disabled\n", id);
}

static bool cnl_ddi_pll_get_hw_state(struct drm_i915_private *dev_priv,
				     struct intel_shared_dpll *pll,
				     struct intel_dpll_hw_state *hw_state)
{
	const enum intel_dpll_id id = pll->info->id;
	intel_wakeref_t wakeref;
	u32 val;
	bool ret;

	wakeref = intel_display_power_get_if_enabled(dev_priv,
						     POWER_DOMAIN_PLLS);
	if (!wakeref)
		return false;

	ret = false;

	val = I915_READ(CNL_DPLL_ENABLE(id));
	if (!(val & PLL_ENABLE))
		goto out;

	val = I915_READ(CNL_DPLL_CFGCR0(id));
	hw_state->cfgcr0 = val;

	/* avoid reading back stale values if HDMI mode is not enabled */
	if (val & DPLL_CFGCR0_HDMI_MODE) {
		hw_state->cfgcr1 = I915_READ(CNL_DPLL_CFGCR1(id));
	}
	ret = true;

out:
	intel_display_power_put(dev_priv, POWER_DOMAIN_PLLS, wakeref);

	return ret;
}

static void cnl_wrpll_get_multipliers(int bestdiv, int *pdiv,
				      int *qdiv, int *kdiv)
{
	/* even dividers */
	if (bestdiv % 2 == 0) {
		if (bestdiv == 2) {
			*pdiv = 2;
			*qdiv = 1;
			*kdiv = 1;
		} else if (bestdiv % 4 == 0) {
			*pdiv = 2;
			*qdiv = bestdiv / 4;
			*kdiv = 2;
		} else if (bestdiv % 6 == 0) {
			*pdiv = 3;
			*qdiv = bestdiv / 6;
			*kdiv = 2;
		} else if (bestdiv % 5 == 0) {
			*pdiv = 5;
			*qdiv = bestdiv / 10;
			*kdiv = 2;
		} else if (bestdiv % 14 == 0) {
			*pdiv = 7;
			*qdiv = bestdiv / 14;
			*kdiv = 2;
		}
	} else {
		if (bestdiv == 3 || bestdiv == 5 || bestdiv == 7) {
			*pdiv = bestdiv;
			*qdiv = 1;
			*kdiv = 1;
		} else { /* 9, 15, 21 */
			*pdiv = bestdiv / 3;
			*qdiv = 1;
			*kdiv = 3;
		}
	}
}

static void cnl_wrpll_params_populate(struct skl_wrpll_params *params,
				      u32 dco_freq, u32 ref_freq,
				      int pdiv, int qdiv, int kdiv)
{
	u32 dco;

	switch (kdiv) {
	case 1:
		params->kdiv = 1;
		break;
	case 2:
		params->kdiv = 2;
		break;
	case 3:
		params->kdiv = 4;
		break;
	default:
		WARN(1, "Incorrect KDiv\n");
	}

	switch (pdiv) {
	case 2:
		params->pdiv = 1;
		break;
	case 3:
		params->pdiv = 2;
		break;
	case 5:
		params->pdiv = 4;
		break;
	case 7:
		params->pdiv = 8;
		break;
	default:
		WARN(1, "Incorrect PDiv\n");
	}

	WARN_ON(kdiv != 2 && qdiv != 1);

	params->qdiv_ratio = qdiv;
	params->qdiv_mode = (qdiv == 1) ? 0 : 1;

	dco = div_u64((u64)dco_freq << 15, ref_freq);

	params->dco_integer = dco >> 15;
	params->dco_fraction = dco & 0x7fff;
}

int cnl_hdmi_pll_ref_clock(struct drm_i915_private *dev_priv)
{
	int ref_clock = dev_priv->cdclk.hw.ref;

	/*
	 * For ICL+, the spec states: if reference frequency is 38.4,
	 * use 19.2 because the DPLL automatically divides that by 2.
	 */
	if (INTEL_GEN(dev_priv) >= 11 && ref_clock == 38400)
		ref_clock = 19200;

	return ref_clock;
}

static bool
cnl_ddi_calculate_wrpll(struct intel_crtc_state *crtc_state,
			struct skl_wrpll_params *wrpll_params)
{
	struct drm_i915_private *dev_priv = to_i915(crtc_state->base.crtc->dev);
	u32 afe_clock = crtc_state->port_clock * 5;
	u32 ref_clock;
	u32 dco_min = 7998000;
	u32 dco_max = 10000000;
	u32 dco_mid = (dco_min + dco_max) / 2;
	static const int dividers[] = {  2,  4,  6,  8, 10, 12,  14,  16,
					 18, 20, 24, 28, 30, 32,  36,  40,
					 42, 44, 48, 50, 52, 54,  56,  60,
					 64, 66, 68, 70, 72, 76,  78,  80,
					 84, 88, 90, 92, 96, 98, 100, 102,
					  3,  5,  7,  9, 15, 21 };
	u32 dco, best_dco = 0, dco_centrality = 0;
	u32 best_dco_centrality = U32_MAX; /* Spec meaning of 999999 MHz */
	int d, best_div = 0, pdiv = 0, qdiv = 0, kdiv = 0;

	for (d = 0; d < ARRAY_SIZE(dividers); d++) {
		dco = afe_clock * dividers[d];

		if ((dco <= dco_max) && (dco >= dco_min)) {
			dco_centrality = abs(dco - dco_mid);

			if (dco_centrality < best_dco_centrality) {
				best_dco_centrality = dco_centrality;
				best_div = dividers[d];
				best_dco = dco;
			}
		}
	}

	if (best_div == 0)
		return false;

	cnl_wrpll_get_multipliers(best_div, &pdiv, &qdiv, &kdiv);

	ref_clock = cnl_hdmi_pll_ref_clock(dev_priv);

	cnl_wrpll_params_populate(wrpll_params, best_dco, ref_clock,
				  pdiv, qdiv, kdiv);

	return true;
}

static bool cnl_ddi_hdmi_pll_dividers(struct intel_crtc_state *crtc_state)
{
	u32 cfgcr0, cfgcr1;
	struct skl_wrpll_params wrpll_params = { 0, };

	cfgcr0 = DPLL_CFGCR0_HDMI_MODE;

	if (!cnl_ddi_calculate_wrpll(crtc_state, &wrpll_params))
		return false;

	cfgcr0 |= DPLL_CFGCR0_DCO_FRACTION(wrpll_params.dco_fraction) |
		wrpll_params.dco_integer;

	cfgcr1 = DPLL_CFGCR1_QDIV_RATIO(wrpll_params.qdiv_ratio) |
		DPLL_CFGCR1_QDIV_MODE(wrpll_params.qdiv_mode) |
		DPLL_CFGCR1_KDIV(wrpll_params.kdiv) |
		DPLL_CFGCR1_PDIV(wrpll_params.pdiv) |
		DPLL_CFGCR1_CENTRAL_FREQ;

	memset(&crtc_state->dpll_hw_state, 0,
	       sizeof(crtc_state->dpll_hw_state));

	crtc_state->dpll_hw_state.cfgcr0 = cfgcr0;
	crtc_state->dpll_hw_state.cfgcr1 = cfgcr1;
	return true;
}

static bool
cnl_ddi_dp_set_dpll_hw_state(struct intel_crtc_state *crtc_state)
{
	u32 cfgcr0;

	cfgcr0 = DPLL_CFGCR0_SSC_ENABLE;

	switch (crtc_state->port_clock / 2) {
	case 81000:
		cfgcr0 |= DPLL_CFGCR0_LINK_RATE_810;
		break;
	case 135000:
		cfgcr0 |= DPLL_CFGCR0_LINK_RATE_1350;
		break;
	case 270000:
		cfgcr0 |= DPLL_CFGCR0_LINK_RATE_2700;
		break;
		/* eDP 1.4 rates */
	case 162000:
		cfgcr0 |= DPLL_CFGCR0_LINK_RATE_1620;
		break;
	case 108000:
		cfgcr0 |= DPLL_CFGCR0_LINK_RATE_1080;
		break;
	case 216000:
		cfgcr0 |= DPLL_CFGCR0_LINK_RATE_2160;
		break;
	case 324000:
		/* Some SKUs may require elevated I/O voltage to support this */
		cfgcr0 |= DPLL_CFGCR0_LINK_RATE_3240;
		break;
	case 405000:
		/* Some SKUs may require elevated I/O voltage to support this */
		cfgcr0 |= DPLL_CFGCR0_LINK_RATE_4050;
		break;
	}

	memset(&crtc_state->dpll_hw_state, 0,
	       sizeof(crtc_state->dpll_hw_state));

	crtc_state->dpll_hw_state.cfgcr0 = cfgcr0;

	return true;
}

static struct intel_shared_dpll *
cnl_get_dpll(struct intel_crtc_state *crtc_state,
	     struct intel_encoder *encoder)
{
	struct intel_shared_dpll *pll;
	bool bret;

	if (intel_crtc_has_type(crtc_state, INTEL_OUTPUT_HDMI)) {
		bret = cnl_ddi_hdmi_pll_dividers(crtc_state);
		if (!bret) {
			DRM_DEBUG_KMS("Could not get HDMI pll dividers.\n");
			return NULL;
		}
	} else if (intel_crtc_has_dp_encoder(crtc_state)) {
		bret = cnl_ddi_dp_set_dpll_hw_state(crtc_state);
		if (!bret) {
			DRM_DEBUG_KMS("Could not set DP dpll HW state.\n");
			return NULL;
		}
	} else {
		DRM_DEBUG_KMS("Skip DPLL setup for output_types 0x%x\n",
			      crtc_state->output_types);
		return NULL;
	}

	pll = intel_find_shared_dpll(crtc_state,
				     DPLL_ID_SKL_DPLL0,
				     DPLL_ID_SKL_DPLL2);
	if (!pll) {
		DRM_DEBUG_KMS("No PLL selected\n");
		return NULL;
	}

	intel_reference_shared_dpll(pll, crtc_state);

	return pll;
}

static void cnl_dump_hw_state(struct drm_i915_private *dev_priv,
			      struct intel_dpll_hw_state *hw_state)
{
	DRM_DEBUG_KMS("dpll_hw_state: "
		      "cfgcr0: 0x%x, cfgcr1: 0x%x\n",
		      hw_state->cfgcr0,
		      hw_state->cfgcr1);
}

static const struct intel_shared_dpll_funcs cnl_ddi_pll_funcs = {
	.enable = cnl_ddi_pll_enable,
	.disable = cnl_ddi_pll_disable,
	.get_hw_state = cnl_ddi_pll_get_hw_state,
};

static const struct dpll_info cnl_plls[] = {
	{ "DPLL 0", &cnl_ddi_pll_funcs, DPLL_ID_SKL_DPLL0, 0 },
	{ "DPLL 1", &cnl_ddi_pll_funcs, DPLL_ID_SKL_DPLL1, 0 },
	{ "DPLL 2", &cnl_ddi_pll_funcs, DPLL_ID_SKL_DPLL2, 0 },
	{ },
};

static const struct intel_dpll_mgr cnl_pll_mgr = {
	.dpll_info = cnl_plls,
	.get_dpll = cnl_get_dpll,
	.dump_hw_state = cnl_dump_hw_state,
};

struct icl_combo_pll_params {
	int clock;
	struct skl_wrpll_params wrpll;
};

/*
 * These values alrea already adjusted: they're the bits we write to the
 * registers, not the logical values.
 */
static const struct icl_combo_pll_params icl_dp_combo_pll_24MHz_values[] = {
	{ 540000,
	  { .dco_integer = 0x151, .dco_fraction = 0x4000,		/* [0]: 5.4 */
	    .pdiv = 0x2 /* 3 */, .kdiv = 1, .qdiv_mode = 0, .qdiv_ratio = 0, }, },
	{ 270000,
	  { .dco_integer = 0x151, .dco_fraction = 0x4000,		/* [1]: 2.7 */
	    .pdiv = 0x2 /* 3 */, .kdiv = 2, .qdiv_mode = 0, .qdiv_ratio = 0, }, },
	{ 162000,
	  { .dco_integer = 0x151, .dco_fraction = 0x4000,		/* [2]: 1.62 */
	    .pdiv = 0x4 /* 5 */, .kdiv = 2, .qdiv_mode = 0, .qdiv_ratio = 0, }, },
	{ 324000,
	  { .dco_integer = 0x151, .dco_fraction = 0x4000,		/* [3]: 3.24 */
	    .pdiv = 0x4 /* 5 */, .kdiv = 1, .qdiv_mode = 0, .qdiv_ratio = 0, }, },
	{ 216000,
	  { .dco_integer = 0x168, .dco_fraction = 0x0000,		/* [4]: 2.16 */
	    .pdiv = 0x1 /* 2 */, .kdiv = 2, .qdiv_mode = 1, .qdiv_ratio = 2, }, },
	{ 432000,
	  { .dco_integer = 0x168, .dco_fraction = 0x0000,		/* [5]: 4.32 */
	    .pdiv = 0x1 /* 2 */, .kdiv = 2, .qdiv_mode = 0, .qdiv_ratio = 0, }, },
	{ 648000,
	  { .dco_integer = 0x195, .dco_fraction = 0x0000,		/* [6]: 6.48 */
	    .pdiv = 0x2 /* 3 */, .kdiv = 1, .qdiv_mode = 0, .qdiv_ratio = 0, }, },
	{ 810000,
	  { .dco_integer = 0x151, .dco_fraction = 0x4000,		/* [7]: 8.1 */
	    .pdiv = 0x1 /* 2 */, .kdiv = 1, .qdiv_mode = 0, .qdiv_ratio = 0, }, },
};


/* Also used for 38.4 MHz values. */
static const struct icl_combo_pll_params icl_dp_combo_pll_19_2MHz_values[] = {
	{ 540000,
	  { .dco_integer = 0x1A5, .dco_fraction = 0x7000,		/* [0]: 5.4 */
	    .pdiv = 0x2 /* 3 */, .kdiv = 1, .qdiv_mode = 0, .qdiv_ratio = 0, }, },
	{ 270000,
	  { .dco_integer = 0x1A5, .dco_fraction = 0x7000,		/* [1]: 2.7 */
	    .pdiv = 0x2 /* 3 */, .kdiv = 2, .qdiv_mode = 0, .qdiv_ratio = 0, }, },
	{ 162000,
	  { .dco_integer = 0x1A5, .dco_fraction = 0x7000,		/* [2]: 1.62 */
	    .pdiv = 0x4 /* 5 */, .kdiv = 2, .qdiv_mode = 0, .qdiv_ratio = 0, }, },
	{ 324000,
	  { .dco_integer = 0x1A5, .dco_fraction = 0x7000,		/* [3]: 3.24 */
	    .pdiv = 0x4 /* 5 */, .kdiv = 1, .qdiv_mode = 0, .qdiv_ratio = 0, }, },
	{ 216000,
	  { .dco_integer = 0x1C2, .dco_fraction = 0x0000,		/* [4]: 2.16 */
	    .pdiv = 0x1 /* 2 */, .kdiv = 2, .qdiv_mode = 1, .qdiv_ratio = 2, }, },
	{ 432000,
	  { .dco_integer = 0x1C2, .dco_fraction = 0x0000,		/* [5]: 4.32 */
	    .pdiv = 0x1 /* 2 */, .kdiv = 2, .qdiv_mode = 0, .qdiv_ratio = 0, }, },
	{ 648000,
	  { .dco_integer = 0x1FA, .dco_fraction = 0x2000,		/* [6]: 6.48 */
	    .pdiv = 0x2 /* 3 */, .kdiv = 1, .qdiv_mode = 0, .qdiv_ratio = 0, }, },
	{ 810000,
	  { .dco_integer = 0x1A5, .dco_fraction = 0x7000,		/* [7]: 8.1 */
	    .pdiv = 0x1 /* 2 */, .kdiv = 1, .qdiv_mode = 0, .qdiv_ratio = 0, }, },
};

static const struct skl_wrpll_params icl_tbt_pll_24MHz_values = {
	.dco_integer = 0x151, .dco_fraction = 0x4000,
	.pdiv = 0x4 /* 5 */, .kdiv = 1, .qdiv_mode = 0, .qdiv_ratio = 0,
};

static const struct skl_wrpll_params icl_tbt_pll_19_2MHz_values = {
	.dco_integer = 0x1A5, .dco_fraction = 0x7000,
	.pdiv = 0x4 /* 5 */, .kdiv = 1, .qdiv_mode = 0, .qdiv_ratio = 0,
};

static bool icl_calc_dp_combo_pll(struct intel_crtc_state *crtc_state,
				  struct skl_wrpll_params *pll_params)
{
	struct drm_i915_private *dev_priv = to_i915(crtc_state->base.crtc->dev);
	const struct icl_combo_pll_params *params =
		dev_priv->cdclk.hw.ref == 24000 ?
		icl_dp_combo_pll_24MHz_values :
		icl_dp_combo_pll_19_2MHz_values;
	int clock = crtc_state->port_clock;
	int i;

	for (i = 0; i < ARRAY_SIZE(icl_dp_combo_pll_24MHz_values); i++) {
		if (clock == params[i].clock) {
			*pll_params = params[i].wrpll;
			return true;
		}
	}

	MISSING_CASE(clock);
	return false;
}

static bool icl_calc_tbt_pll(struct intel_crtc_state *crtc_state,
			     struct skl_wrpll_params *pll_params)
{
	struct drm_i915_private *dev_priv = to_i915(crtc_state->base.crtc->dev);

	*pll_params = dev_priv->cdclk.hw.ref == 24000 ?
			icl_tbt_pll_24MHz_values : icl_tbt_pll_19_2MHz_values;
	return true;
}

static bool icl_calc_dpll_state(struct intel_crtc_state *crtc_state,
				struct intel_encoder *encoder)
{
	struct drm_i915_private *dev_priv = to_i915(crtc_state->base.crtc->dev);
	u32 cfgcr0, cfgcr1;
	struct skl_wrpll_params pll_params = { 0 };
	bool ret;

	if (intel_port_is_tc(dev_priv, encoder->port))
		ret = icl_calc_tbt_pll(crtc_state, &pll_params);
	else if (intel_crtc_has_type(crtc_state, INTEL_OUTPUT_HDMI) ||
		 intel_crtc_has_type(crtc_state, INTEL_OUTPUT_DSI))
		ret = cnl_ddi_calculate_wrpll(crtc_state, &pll_params);
	else
		ret = icl_calc_dp_combo_pll(crtc_state, &pll_params);

	if (!ret)
		return false;

	cfgcr0 = DPLL_CFGCR0_DCO_FRACTION(pll_params.dco_fraction) |
		 pll_params.dco_integer;

	cfgcr1 = DPLL_CFGCR1_QDIV_RATIO(pll_params.qdiv_ratio) |
		 DPLL_CFGCR1_QDIV_MODE(pll_params.qdiv_mode) |
		 DPLL_CFGCR1_KDIV(pll_params.kdiv) |
		 DPLL_CFGCR1_PDIV(pll_params.pdiv) |
		 DPLL_CFGCR1_CENTRAL_FREQ_8400;

	memset(&crtc_state->dpll_hw_state, 0,
	       sizeof(crtc_state->dpll_hw_state));

	crtc_state->dpll_hw_state.cfgcr0 = cfgcr0;
	crtc_state->dpll_hw_state.cfgcr1 = cfgcr1;

	return true;
}


static enum tc_port icl_pll_id_to_tc_port(enum intel_dpll_id id)
{
	return id - DPLL_ID_ICL_MGPLL1;
}

enum intel_dpll_id icl_tc_port_to_pll_id(enum tc_port tc_port)
{
	return tc_port + DPLL_ID_ICL_MGPLL1;
}

static bool icl_mg_pll_find_divisors(int clock_khz, bool is_dp, bool use_ssc,
				     u32 *target_dco_khz,
				     struct intel_dpll_hw_state *state)
{
	u32 dco_min_freq, dco_max_freq;
	int div1_vals[] = {7, 5, 3, 2};
	unsigned int i;
	int div2;

	dco_min_freq = is_dp ? 8100000 : use_ssc ? 8000000 : 7992000;
	dco_max_freq = is_dp ? 8100000 : 10000000;

	for (i = 0; i < ARRAY_SIZE(div1_vals); i++) {
		int div1 = div1_vals[i];

		for (div2 = 10; div2 > 0; div2--) {
			int dco = div1 * div2 * clock_khz * 5;
			int a_divratio, tlinedrv, inputsel;
			u32 hsdiv;

			if (dco < dco_min_freq || dco > dco_max_freq)
				continue;

			if (div2 >= 2) {
				a_divratio = is_dp ? 10 : 5;
				tlinedrv = 2;
			} else {
				a_divratio = 5;
				tlinedrv = 0;
			}
			inputsel = is_dp ? 0 : 1;

			switch (div1) {
			default:
				MISSING_CASE(div1);
				/* fall through */
			case 2:
				hsdiv = MG_CLKTOP2_HSCLKCTL_HSDIV_RATIO_2;
				break;
			case 3:
				hsdiv = MG_CLKTOP2_HSCLKCTL_HSDIV_RATIO_3;
				break;
			case 5:
				hsdiv = MG_CLKTOP2_HSCLKCTL_HSDIV_RATIO_5;
				break;
			case 7:
				hsdiv = MG_CLKTOP2_HSCLKCTL_HSDIV_RATIO_7;
				break;
			}

			*target_dco_khz = dco;

			state->mg_refclkin_ctl = MG_REFCLKIN_CTL_OD_2_MUX(1);

			state->mg_clktop2_coreclkctl1 =
				MG_CLKTOP2_CORECLKCTL1_A_DIVRATIO(a_divratio);

			state->mg_clktop2_hsclkctl =
				MG_CLKTOP2_HSCLKCTL_TLINEDRV_CLKSEL(tlinedrv) |
				MG_CLKTOP2_HSCLKCTL_CORE_INPUTSEL(inputsel) |
				hsdiv |
				MG_CLKTOP2_HSCLKCTL_DSDIV_RATIO(div2);

			return true;
		}
	}

	return false;
}

/*
 * The specification for this function uses real numbers, so the math had to be
 * adapted to integer-only calculation, that's why it looks so different.
 */
static bool icl_calc_mg_pll_state(struct intel_crtc_state *crtc_state)
{
	struct drm_i915_private *dev_priv = to_i915(crtc_state->base.crtc->dev);
	struct intel_dpll_hw_state *pll_state = &crtc_state->dpll_hw_state;
	int refclk_khz = dev_priv->cdclk.hw.ref;
	int clock = crtc_state->port_clock;
	u32 dco_khz, m1div, m2div_int, m2div_rem, m2div_frac;
	u32 iref_ndiv, iref_trim, iref_pulse_w;
	u32 prop_coeff, int_coeff;
	u32 tdc_targetcnt, feedfwgain;
	u64 ssc_stepsize, ssc_steplen, ssc_steplog;
	u64 tmp;
	bool use_ssc = false;
	bool is_dp = !intel_crtc_has_type(crtc_state, INTEL_OUTPUT_HDMI);

	memset(pll_state, 0, sizeof(*pll_state));

	if (!icl_mg_pll_find_divisors(clock, is_dp, use_ssc, &dco_khz,
				      pll_state)) {
		DRM_DEBUG_KMS("Failed to find divisors for clock %d\n", clock);
		return false;
	}

	m1div = 2;
	m2div_int = dco_khz / (refclk_khz * m1div);
	if (m2div_int > 255) {
		m1div = 4;
		m2div_int = dco_khz / (refclk_khz * m1div);
		if (m2div_int > 255) {
			DRM_DEBUG_KMS("Failed to find mdiv for clock %d\n",
				      clock);
			return false;
		}
	}
	m2div_rem = dco_khz % (refclk_khz * m1div);

	tmp = (u64)m2div_rem * (1 << 22);
	do_div(tmp, refclk_khz * m1div);
	m2div_frac = tmp;

	switch (refclk_khz) {
	case 19200:
		iref_ndiv = 1;
		iref_trim = 28;
		iref_pulse_w = 1;
		break;
	case 24000:
		iref_ndiv = 1;
		iref_trim = 25;
		iref_pulse_w = 2;
		break;
	case 38400:
		iref_ndiv = 2;
		iref_trim = 28;
		iref_pulse_w = 1;
		break;
	default:
		MISSING_CASE(refclk_khz);
		return false;
	}

	/*
	 * tdc_res = 0.000003
	 * tdc_targetcnt = int(2 / (tdc_res * 8 * 50 * 1.1) / refclk_mhz + 0.5)
	 *
	 * The multiplication by 1000 is due to refclk MHz to KHz conversion. It
	 * was supposed to be a division, but we rearranged the operations of
	 * the formula to avoid early divisions so we don't multiply the
	 * rounding errors.
	 *
	 * 0.000003 * 8 * 50 * 1.1 = 0.00132, also known as 132 / 100000, which
	 * we also rearrange to work with integers.
	 *
	 * The 0.5 transformed to 5 results in a multiplication by 10 and the
	 * last division by 10.
	 */
	tdc_targetcnt = (2 * 1000 * 100000 * 10 / (132 * refclk_khz) + 5) / 10;

	/*
	 * Here we divide dco_khz by 10 in order to allow the dividend to fit in
	 * 32 bits. That's not a problem since we round the division down
	 * anyway.
	 */
	feedfwgain = (use_ssc || m2div_rem > 0) ?
		m1div * 1000000 * 100 / (dco_khz * 3 / 10) : 0;

	if (dco_khz >= 9000000) {
		prop_coeff = 5;
		int_coeff = 10;
	} else {
		prop_coeff = 4;
		int_coeff = 8;
	}

	if (use_ssc) {
		tmp = (u64)dco_khz * 47 * 32;
		do_div(tmp, refclk_khz * m1div * 10000);
		ssc_stepsize = tmp;

		tmp = (u64)dco_khz * 1000;
		ssc_steplen = DIV_ROUND_UP_ULL(tmp, 32 * 2 * 32);
	} else {
		ssc_stepsize = 0;
		ssc_steplen = 0;
	}
	ssc_steplog = 4;

	pll_state->mg_pll_div0 = (m2div_rem > 0 ? MG_PLL_DIV0_FRACNEN_H : 0) |
				  MG_PLL_DIV0_FBDIV_FRAC(m2div_frac) |
				  MG_PLL_DIV0_FBDIV_INT(m2div_int);

	pll_state->mg_pll_div1 = MG_PLL_DIV1_IREF_NDIVRATIO(iref_ndiv) |
				 MG_PLL_DIV1_DITHER_DIV_2 |
				 MG_PLL_DIV1_NDIVRATIO(1) |
				 MG_PLL_DIV1_FBPREDIV(m1div);

	pll_state->mg_pll_lf = MG_PLL_LF_TDCTARGETCNT(tdc_targetcnt) |
			       MG_PLL_LF_AFCCNTSEL_512 |
			       MG_PLL_LF_GAINCTRL(1) |
			       MG_PLL_LF_INT_COEFF(int_coeff) |
			       MG_PLL_LF_PROP_COEFF(prop_coeff);

	pll_state->mg_pll_frac_lock = MG_PLL_FRAC_LOCK_TRUELOCK_CRIT_32 |
				      MG_PLL_FRAC_LOCK_EARLYLOCK_CRIT_32 |
				      MG_PLL_FRAC_LOCK_LOCKTHRESH(10) |
				      MG_PLL_FRAC_LOCK_DCODITHEREN |
				      MG_PLL_FRAC_LOCK_FEEDFWRDGAIN(feedfwgain);
	if (use_ssc || m2div_rem > 0)
		pll_state->mg_pll_frac_lock |= MG_PLL_FRAC_LOCK_FEEDFWRDCAL_EN;

	pll_state->mg_pll_ssc = (use_ssc ? MG_PLL_SSC_EN : 0) |
				MG_PLL_SSC_TYPE(2) |
				MG_PLL_SSC_STEPLENGTH(ssc_steplen) |
				MG_PLL_SSC_STEPNUM(ssc_steplog) |
				MG_PLL_SSC_FLLEN |
				MG_PLL_SSC_STEPSIZE(ssc_stepsize);

	pll_state->mg_pll_tdc_coldst_bias = MG_PLL_TDC_COLDST_COLDSTART |
					    MG_PLL_TDC_COLDST_IREFINT_EN |
					    MG_PLL_TDC_COLDST_REFBIAS_START_PULSE_W(iref_pulse_w) |
					    MG_PLL_TDC_TDCOVCCORR_EN |
					    MG_PLL_TDC_TDCSEL(3);

	pll_state->mg_pll_bias = MG_PLL_BIAS_BIAS_GB_SEL(3) |
				 MG_PLL_BIAS_INIT_DCOAMP(0x3F) |
				 MG_PLL_BIAS_BIAS_BONUS(10) |
				 MG_PLL_BIAS_BIASCAL_EN |
				 MG_PLL_BIAS_CTRIM(12) |
				 MG_PLL_BIAS_VREF_RDAC(4) |
				 MG_PLL_BIAS_IREFTRIM(iref_trim);

	if (refclk_khz == 38400) {
		pll_state->mg_pll_tdc_coldst_bias_mask = MG_PLL_TDC_COLDST_COLDSTART;
		pll_state->mg_pll_bias_mask = 0;
	} else {
		pll_state->mg_pll_tdc_coldst_bias_mask = -1U;
		pll_state->mg_pll_bias_mask = -1U;
	}

	pll_state->mg_pll_tdc_coldst_bias &= pll_state->mg_pll_tdc_coldst_bias_mask;
	pll_state->mg_pll_bias &= pll_state->mg_pll_bias_mask;

	return true;
}

static struct intel_shared_dpll *
icl_get_dpll(struct intel_crtc_state *crtc_state,
	     struct intel_encoder *encoder)
{
	struct drm_i915_private *dev_priv = to_i915(crtc_state->base.crtc->dev);
	struct intel_digital_port *intel_dig_port;
	struct intel_shared_dpll *pll;
	enum port port = encoder->port;
	enum intel_dpll_id min, max;
	bool ret;

	if (intel_port_is_combophy(dev_priv, port)) {
		min = DPLL_ID_ICL_DPLL0;
		max = DPLL_ID_ICL_DPLL1;
		ret = icl_calc_dpll_state(crtc_state, encoder);
	} else if (intel_port_is_tc(dev_priv, port)) {
		if (encoder->type == INTEL_OUTPUT_DP_MST) {
			struct intel_dp_mst_encoder *mst_encoder;

			mst_encoder = enc_to_mst(&encoder->base);
			intel_dig_port = mst_encoder->primary;
		} else {
			intel_dig_port = enc_to_dig_port(&encoder->base);
		}

		if (intel_dig_port->tc_type == TC_PORT_TBT) {
			min = DPLL_ID_ICL_TBTPLL;
			max = min;
			ret = icl_calc_dpll_state(crtc_state, encoder);
		} else {
			enum tc_port tc_port;

			tc_port = intel_port_to_tc(dev_priv, port);
			min = icl_tc_port_to_pll_id(tc_port);
			max = min;
			ret = icl_calc_mg_pll_state(crtc_state);
		}
	} else {
		MISSING_CASE(port);
		return NULL;
	}

	if (!ret) {
		DRM_DEBUG_KMS("Could not calculate PLL state.\n");
		return NULL;
	}


	pll = intel_find_shared_dpll(crtc_state, min, max);
	if (!pll) {
		DRM_DEBUG_KMS("No PLL selected\n");
		return NULL;
	}

	intel_reference_shared_dpll(pll, crtc_state);

	return pll;
}

static bool mg_pll_get_hw_state(struct drm_i915_private *dev_priv,
				struct intel_shared_dpll *pll,
				struct intel_dpll_hw_state *hw_state)
{
	const enum intel_dpll_id id = pll->info->id;
	enum tc_port tc_port = icl_pll_id_to_tc_port(id);
	intel_wakeref_t wakeref;
	bool ret = false;
	u32 val;

	wakeref = intel_display_power_get_if_enabled(dev_priv,
						     POWER_DOMAIN_PLLS);
	if (!wakeref)
		return false;

	val = I915_READ(MG_PLL_ENABLE(tc_port));
	if (!(val & PLL_ENABLE))
		goto out;

	hw_state->mg_refclkin_ctl = I915_READ(MG_REFCLKIN_CTL(tc_port));
	hw_state->mg_refclkin_ctl &= MG_REFCLKIN_CTL_OD_2_MUX_MASK;

	hw_state->mg_clktop2_coreclkctl1 =
		I915_READ(MG_CLKTOP2_CORECLKCTL1(tc_port));
	hw_state->mg_clktop2_coreclkctl1 &=
		MG_CLKTOP2_CORECLKCTL1_A_DIVRATIO_MASK;

	hw_state->mg_clktop2_hsclkctl =
		I915_READ(MG_CLKTOP2_HSCLKCTL(tc_port));
	hw_state->mg_clktop2_hsclkctl &=
		MG_CLKTOP2_HSCLKCTL_TLINEDRV_CLKSEL_MASK |
		MG_CLKTOP2_HSCLKCTL_CORE_INPUTSEL_MASK |
		MG_CLKTOP2_HSCLKCTL_HSDIV_RATIO_MASK |
		MG_CLKTOP2_HSCLKCTL_DSDIV_RATIO_MASK;

	hw_state->mg_pll_div0 = I915_READ(MG_PLL_DIV0(tc_port));
	hw_state->mg_pll_div1 = I915_READ(MG_PLL_DIV1(tc_port));
	hw_state->mg_pll_lf = I915_READ(MG_PLL_LF(tc_port));
	hw_state->mg_pll_frac_lock = I915_READ(MG_PLL_FRAC_LOCK(tc_port));
	hw_state->mg_pll_ssc = I915_READ(MG_PLL_SSC(tc_port));

	hw_state->mg_pll_bias = I915_READ(MG_PLL_BIAS(tc_port));
	hw_state->mg_pll_tdc_coldst_bias =
		I915_READ(MG_PLL_TDC_COLDST_BIAS(tc_port));

	if (dev_priv->cdclk.hw.ref == 38400) {
		hw_state->mg_pll_tdc_coldst_bias_mask = MG_PLL_TDC_COLDST_COLDSTART;
		hw_state->mg_pll_bias_mask = 0;
	} else {
		hw_state->mg_pll_tdc_coldst_bias_mask = -1U;
		hw_state->mg_pll_bias_mask = -1U;
	}

	hw_state->mg_pll_tdc_coldst_bias &= hw_state->mg_pll_tdc_coldst_bias_mask;
	hw_state->mg_pll_bias &= hw_state->mg_pll_bias_mask;

	ret = true;
out:
	intel_display_power_put(dev_priv, POWER_DOMAIN_PLLS, wakeref);
	return ret;
}

static bool icl_pll_get_hw_state(struct drm_i915_private *dev_priv,
				 struct intel_shared_dpll *pll,
				 struct intel_dpll_hw_state *hw_state,
				 i915_reg_t enable_reg)
{
	const enum intel_dpll_id id = pll->info->id;
	intel_wakeref_t wakeref;
	bool ret = false;
	u32 val;

	wakeref = intel_display_power_get_if_enabled(dev_priv,
						     POWER_DOMAIN_PLLS);
	if (!wakeref)
		return false;

	val = I915_READ(enable_reg);
	if (!(val & PLL_ENABLE))
		goto out;

	hw_state->cfgcr0 = I915_READ(ICL_DPLL_CFGCR0(id));
	hw_state->cfgcr1 = I915_READ(ICL_DPLL_CFGCR1(id));

	ret = true;
out:
	intel_display_power_put(dev_priv, POWER_DOMAIN_PLLS, wakeref);
	return ret;
}

static bool combo_pll_get_hw_state(struct drm_i915_private *dev_priv,
				   struct intel_shared_dpll *pll,
				   struct intel_dpll_hw_state *hw_state)
{
	return icl_pll_get_hw_state(dev_priv, pll, hw_state,
				    CNL_DPLL_ENABLE(pll->info->id));
}

static bool tbt_pll_get_hw_state(struct drm_i915_private *dev_priv,
				 struct intel_shared_dpll *pll,
				 struct intel_dpll_hw_state *hw_state)
{
	return icl_pll_get_hw_state(dev_priv, pll, hw_state, TBT_PLL_ENABLE);
}

static void icl_dpll_write(struct drm_i915_private *dev_priv,
			   struct intel_shared_dpll *pll)
{
	struct intel_dpll_hw_state *hw_state = &pll->state.hw_state;
	const enum intel_dpll_id id = pll->info->id;

	I915_WRITE(ICL_DPLL_CFGCR0(id), hw_state->cfgcr0);
	I915_WRITE(ICL_DPLL_CFGCR1(id), hw_state->cfgcr1);
	POSTING_READ(ICL_DPLL_CFGCR1(id));
}

static void icl_mg_pll_write(struct drm_i915_private *dev_priv,
			     struct intel_shared_dpll *pll)
{
	struct intel_dpll_hw_state *hw_state = &pll->state.hw_state;
	enum tc_port tc_port = icl_pll_id_to_tc_port(pll->info->id);
	u32 val;

	/*
	 * Some of the following registers have reserved fields, so program
	 * these with RMW based on a mask. The mask can be fixed or generated
	 * during the calc/readout phase if the mask depends on some other HW
	 * state like refclk, see icl_calc_mg_pll_state().
	 */
	val = I915_READ(MG_REFCLKIN_CTL(tc_port));
	val &= ~MG_REFCLKIN_CTL_OD_2_MUX_MASK;
	val |= hw_state->mg_refclkin_ctl;
	I915_WRITE(MG_REFCLKIN_CTL(tc_port), val);

	val = I915_READ(MG_CLKTOP2_CORECLKCTL1(tc_port));
	val &= ~MG_CLKTOP2_CORECLKCTL1_A_DIVRATIO_MASK;
	val |= hw_state->mg_clktop2_coreclkctl1;
	I915_WRITE(MG_CLKTOP2_CORECLKCTL1(tc_port), val);

	val = I915_READ(MG_CLKTOP2_HSCLKCTL(tc_port));
	val &= ~(MG_CLKTOP2_HSCLKCTL_TLINEDRV_CLKSEL_MASK |
		 MG_CLKTOP2_HSCLKCTL_CORE_INPUTSEL_MASK |
		 MG_CLKTOP2_HSCLKCTL_HSDIV_RATIO_MASK |
		 MG_CLKTOP2_HSCLKCTL_DSDIV_RATIO_MASK);
	val |= hw_state->mg_clktop2_hsclkctl;
	I915_WRITE(MG_CLKTOP2_HSCLKCTL(tc_port), val);

	I915_WRITE(MG_PLL_DIV0(tc_port), hw_state->mg_pll_div0);
	I915_WRITE(MG_PLL_DIV1(tc_port), hw_state->mg_pll_div1);
	I915_WRITE(MG_PLL_LF(tc_port), hw_state->mg_pll_lf);
	I915_WRITE(MG_PLL_FRAC_LOCK(tc_port), hw_state->mg_pll_frac_lock);
	I915_WRITE(MG_PLL_SSC(tc_port), hw_state->mg_pll_ssc);

	val = I915_READ(MG_PLL_BIAS(tc_port));
	val &= ~hw_state->mg_pll_bias_mask;
	val |= hw_state->mg_pll_bias;
	I915_WRITE(MG_PLL_BIAS(tc_port), val);

	val = I915_READ(MG_PLL_TDC_COLDST_BIAS(tc_port));
	val &= ~hw_state->mg_pll_tdc_coldst_bias_mask;
	val |= hw_state->mg_pll_tdc_coldst_bias;
	I915_WRITE(MG_PLL_TDC_COLDST_BIAS(tc_port), val);

	POSTING_READ(MG_PLL_TDC_COLDST_BIAS(tc_port));
}

static void icl_pll_power_enable(struct drm_i915_private *dev_priv,
				 struct intel_shared_dpll *pll,
				 i915_reg_t enable_reg)
{
	u32 val;

	val = I915_READ(enable_reg);
	val |= PLL_POWER_ENABLE;
	I915_WRITE(enable_reg, val);

	/*
	 * The spec says we need to "wait" but it also says it should be
	 * immediate.
	 */
<<<<<<< HEAD
	if (intel_wait_for_register(dev_priv, enable_reg, PLL_POWER_STATE,
				    PLL_POWER_STATE, 1))
=======
	if (intel_wait_for_register(&dev_priv->uncore, enable_reg,
				    PLL_POWER_STATE, PLL_POWER_STATE, 1))
>>>>>>> a01b2c6f
		DRM_ERROR("PLL %d Power not enabled\n", pll->info->id);
}

static void icl_pll_enable(struct drm_i915_private *dev_priv,
			   struct intel_shared_dpll *pll,
			   i915_reg_t enable_reg)
{
	u32 val;

	val = I915_READ(enable_reg);
	val |= PLL_ENABLE;
	I915_WRITE(enable_reg, val);

	/* Timeout is actually 600us. */
<<<<<<< HEAD
	if (intel_wait_for_register(dev_priv, enable_reg, PLL_LOCK, PLL_LOCK,
				    1))
=======
	if (intel_wait_for_register(&dev_priv->uncore, enable_reg,
				    PLL_LOCK, PLL_LOCK, 1))
>>>>>>> a01b2c6f
		DRM_ERROR("PLL %d not locked\n", pll->info->id);
}

static void combo_pll_enable(struct drm_i915_private *dev_priv,
			     struct intel_shared_dpll *pll)
{
	i915_reg_t enable_reg = CNL_DPLL_ENABLE(pll->info->id);

	icl_pll_power_enable(dev_priv, pll, enable_reg);

	icl_dpll_write(dev_priv, pll);

	/*
	 * DVFS pre sequence would be here, but in our driver the cdclk code
	 * paths should already be setting the appropriate voltage, hence we do
	 * nothing here.
	 */

	icl_pll_enable(dev_priv, pll, enable_reg);

	/* DVFS post sequence would be here. See the comment above. */
}

static void tbt_pll_enable(struct drm_i915_private *dev_priv,
			   struct intel_shared_dpll *pll)
{
	icl_pll_power_enable(dev_priv, pll, TBT_PLL_ENABLE);

	icl_dpll_write(dev_priv, pll);

	/*
	 * DVFS pre sequence would be here, but in our driver the cdclk code
	 * paths should already be setting the appropriate voltage, hence we do
	 * nothing here.
	 */

	icl_pll_enable(dev_priv, pll, TBT_PLL_ENABLE);

	/* DVFS post sequence would be here. See the comment above. */
}

static void mg_pll_enable(struct drm_i915_private *dev_priv,
			  struct intel_shared_dpll *pll)
{
	i915_reg_t enable_reg =
		MG_PLL_ENABLE(icl_pll_id_to_tc_port(pll->info->id));

	icl_pll_power_enable(dev_priv, pll, enable_reg);

	icl_mg_pll_write(dev_priv, pll);

	/*
	 * DVFS pre sequence would be here, but in our driver the cdclk code
	 * paths should already be setting the appropriate voltage, hence we do
	 * nothing here.
	 */

	icl_pll_enable(dev_priv, pll, enable_reg);

	/* DVFS post sequence would be here. See the comment above. */
}

static void icl_pll_disable(struct drm_i915_private *dev_priv,
			    struct intel_shared_dpll *pll,
			    i915_reg_t enable_reg)
{
	u32 val;

	/* The first steps are done by intel_ddi_post_disable(). */

	/*
	 * DVFS pre sequence would be here, but in our driver the cdclk code
	 * paths should already be setting the appropriate voltage, hence we do
	 * nothign here.
	 */

	val = I915_READ(enable_reg);
	val &= ~PLL_ENABLE;
	I915_WRITE(enable_reg, val);

	/* Timeout is actually 1us. */
<<<<<<< HEAD
	if (intel_wait_for_register(dev_priv, enable_reg, PLL_LOCK, 0, 1))
=======
	if (intel_wait_for_register(&dev_priv->uncore,
				    enable_reg, PLL_LOCK, 0, 1))
>>>>>>> a01b2c6f
		DRM_ERROR("PLL %d locked\n", pll->info->id);

	/* DVFS post sequence would be here. See the comment above. */

	val = I915_READ(enable_reg);
	val &= ~PLL_POWER_ENABLE;
	I915_WRITE(enable_reg, val);

	/*
	 * The spec says we need to "wait" but it also says it should be
	 * immediate.
	 */
<<<<<<< HEAD
	if (intel_wait_for_register(dev_priv, enable_reg, PLL_POWER_STATE, 0,
				    1))
=======
	if (intel_wait_for_register(&dev_priv->uncore,
				    enable_reg, PLL_POWER_STATE, 0, 1))
>>>>>>> a01b2c6f
		DRM_ERROR("PLL %d Power not disabled\n", pll->info->id);
}

static void combo_pll_disable(struct drm_i915_private *dev_priv,
			      struct intel_shared_dpll *pll)
{
	icl_pll_disable(dev_priv, pll, CNL_DPLL_ENABLE(pll->info->id));
}

static void tbt_pll_disable(struct drm_i915_private *dev_priv,
			    struct intel_shared_dpll *pll)
{
	icl_pll_disable(dev_priv, pll, TBT_PLL_ENABLE);
}

static void mg_pll_disable(struct drm_i915_private *dev_priv,
			   struct intel_shared_dpll *pll)
{
	i915_reg_t enable_reg =
		MG_PLL_ENABLE(icl_pll_id_to_tc_port(pll->info->id));

	icl_pll_disable(dev_priv, pll, enable_reg);
}

static void icl_dump_hw_state(struct drm_i915_private *dev_priv,
			      struct intel_dpll_hw_state *hw_state)
{
	DRM_DEBUG_KMS("dpll_hw_state: cfgcr0: 0x%x, cfgcr1: 0x%x, "
		      "mg_refclkin_ctl: 0x%x, hg_clktop2_coreclkctl1: 0x%x, "
		      "mg_clktop2_hsclkctl: 0x%x, mg_pll_div0: 0x%x, "
		      "mg_pll_div2: 0x%x, mg_pll_lf: 0x%x, "
		      "mg_pll_frac_lock: 0x%x, mg_pll_ssc: 0x%x, "
		      "mg_pll_bias: 0x%x, mg_pll_tdc_coldst_bias: 0x%x\n",
		      hw_state->cfgcr0, hw_state->cfgcr1,
		      hw_state->mg_refclkin_ctl,
		      hw_state->mg_clktop2_coreclkctl1,
		      hw_state->mg_clktop2_hsclkctl,
		      hw_state->mg_pll_div0,
		      hw_state->mg_pll_div1,
		      hw_state->mg_pll_lf,
		      hw_state->mg_pll_frac_lock,
		      hw_state->mg_pll_ssc,
		      hw_state->mg_pll_bias,
		      hw_state->mg_pll_tdc_coldst_bias);
}

static const struct intel_shared_dpll_funcs combo_pll_funcs = {
	.enable = combo_pll_enable,
	.disable = combo_pll_disable,
	.get_hw_state = combo_pll_get_hw_state,
};

static const struct intel_shared_dpll_funcs tbt_pll_funcs = {
	.enable = tbt_pll_enable,
	.disable = tbt_pll_disable,
	.get_hw_state = tbt_pll_get_hw_state,
};

static const struct intel_shared_dpll_funcs mg_pll_funcs = {
	.enable = mg_pll_enable,
	.disable = mg_pll_disable,
	.get_hw_state = mg_pll_get_hw_state,
};

static const struct dpll_info icl_plls[] = {
	{ "DPLL 0",   &combo_pll_funcs, DPLL_ID_ICL_DPLL0,  0 },
	{ "DPLL 1",   &combo_pll_funcs, DPLL_ID_ICL_DPLL1,  0 },
	{ "TBT PLL",  &tbt_pll_funcs, DPLL_ID_ICL_TBTPLL, 0 },
	{ "MG PLL 1", &mg_pll_funcs, DPLL_ID_ICL_MGPLL1, 0 },
	{ "MG PLL 2", &mg_pll_funcs, DPLL_ID_ICL_MGPLL2, 0 },
	{ "MG PLL 3", &mg_pll_funcs, DPLL_ID_ICL_MGPLL3, 0 },
	{ "MG PLL 4", &mg_pll_funcs, DPLL_ID_ICL_MGPLL4, 0 },
	{ },
};

static const struct intel_dpll_mgr icl_pll_mgr = {
	.dpll_info = icl_plls,
	.get_dpll = icl_get_dpll,
	.dump_hw_state = icl_dump_hw_state,
};

static const struct dpll_info ehl_plls[] = {
	{ "DPLL 0", &combo_pll_funcs, DPLL_ID_ICL_DPLL0, 0 },
	{ "DPLL 1", &combo_pll_funcs, DPLL_ID_ICL_DPLL1, 0 },
	{ },
};

static const struct intel_dpll_mgr ehl_pll_mgr = {
	.dpll_info = ehl_plls,
	.get_dpll = icl_get_dpll,
	.dump_hw_state = icl_dump_hw_state,
};

/**
 * intel_shared_dpll_init - Initialize shared DPLLs
 * @dev: drm device
 *
 * Initialize shared DPLLs for @dev.
 */
void intel_shared_dpll_init(struct drm_device *dev)
{
	struct drm_i915_private *dev_priv = to_i915(dev);
	const struct intel_dpll_mgr *dpll_mgr = NULL;
	const struct dpll_info *dpll_info;
	int i;

<<<<<<< HEAD
	if (INTEL_GEN(dev_priv) >= 11)
=======
	if (IS_ELKHARTLAKE(dev_priv))
		dpll_mgr = &ehl_pll_mgr;
	else if (INTEL_GEN(dev_priv) >= 11)
>>>>>>> a01b2c6f
		dpll_mgr = &icl_pll_mgr;
	else if (IS_CANNONLAKE(dev_priv))
		dpll_mgr = &cnl_pll_mgr;
	else if (IS_GEN9_BC(dev_priv))
		dpll_mgr = &skl_pll_mgr;
	else if (IS_GEN9_LP(dev_priv))
		dpll_mgr = &bxt_pll_mgr;
	else if (HAS_DDI(dev_priv))
		dpll_mgr = &hsw_pll_mgr;
	else if (HAS_PCH_IBX(dev_priv) || HAS_PCH_CPT(dev_priv))
		dpll_mgr = &pch_pll_mgr;

	if (!dpll_mgr) {
		dev_priv->num_shared_dpll = 0;
		return;
	}

	dpll_info = dpll_mgr->dpll_info;

	for (i = 0; dpll_info[i].name; i++) {
		WARN_ON(i != dpll_info[i].id);
		dev_priv->shared_dplls[i].info = &dpll_info[i];
	}

	dev_priv->dpll_mgr = dpll_mgr;
	dev_priv->num_shared_dpll = i;
	mutex_init(&dev_priv->dpll_lock);

	BUG_ON(dev_priv->num_shared_dpll > I915_NUM_PLLS);

	/* FIXME: Move this to a more suitable place */
	if (HAS_DDI(dev_priv))
		intel_ddi_pll_init(dev);
}

/**
 * intel_get_shared_dpll - get a shared DPLL for CRTC and encoder combination
 * @crtc_state: atomic state for the crtc
 * @encoder: encoder
 *
 * Find an appropriate DPLL for the given CRTC and encoder combination. A
 * reference from the @crtc_state to the returned pll is registered in the
 * atomic state. That configuration is made effective by calling
 * intel_shared_dpll_swap_state(). The reference should be released by calling
 * intel_release_shared_dpll().
 *
 * Returns:
 * A shared DPLL to be used by @crtc_state and @encoder.
 */
struct intel_shared_dpll *
intel_get_shared_dpll(struct intel_crtc_state *crtc_state,
		      struct intel_encoder *encoder)
{
	struct drm_i915_private *dev_priv = to_i915(crtc_state->base.crtc->dev);
	const struct intel_dpll_mgr *dpll_mgr = dev_priv->dpll_mgr;

	if (WARN_ON(!dpll_mgr))
		return NULL;

	return dpll_mgr->get_dpll(crtc_state, encoder);
}

/**
 * intel_release_shared_dpll - end use of DPLL by CRTC in atomic state
 * @dpll: dpll in use by @crtc
 * @crtc: crtc
 * @state: atomic state
 *
 * This function releases the reference from @crtc to @dpll from the
 * atomic @state. The new configuration is made effective by calling
 * intel_shared_dpll_swap_state().
 */
void intel_release_shared_dpll(struct intel_shared_dpll *dpll,
			       struct intel_crtc *crtc,
			       struct drm_atomic_state *state)
{
	struct intel_shared_dpll_state *shared_dpll_state;

	shared_dpll_state = intel_atomic_get_shared_dpll_state(state);
	shared_dpll_state[dpll->info->id].crtc_mask &= ~(1 << crtc->pipe);
}

/**
 * intel_shared_dpll_dump_hw_state - write hw_state to dmesg
 * @dev_priv: i915 drm device
 * @hw_state: hw state to be written to the log
 *
 * Write the relevant values in @hw_state to dmesg using DRM_DEBUG_KMS.
 */
void intel_dpll_dump_hw_state(struct drm_i915_private *dev_priv,
			      struct intel_dpll_hw_state *hw_state)
{
	if (dev_priv->dpll_mgr) {
		dev_priv->dpll_mgr->dump_hw_state(dev_priv, hw_state);
	} else {
		/* fallback for platforms that don't use the shared dpll
		 * infrastructure
		 */
		DRM_DEBUG_KMS("dpll_hw_state: dpll: 0x%x, dpll_md: 0x%x, "
			      "fp0: 0x%x, fp1: 0x%x\n",
			      hw_state->dpll,
			      hw_state->dpll_md,
			      hw_state->fp0,
			      hw_state->fp1);
	}
}<|MERGE_RESOLUTION|>--- conflicted
+++ resolved
@@ -3050,13 +3050,8 @@
 	 * The spec says we need to "wait" but it also says it should be
 	 * immediate.
 	 */
-<<<<<<< HEAD
-	if (intel_wait_for_register(dev_priv, enable_reg, PLL_POWER_STATE,
-				    PLL_POWER_STATE, 1))
-=======
 	if (intel_wait_for_register(&dev_priv->uncore, enable_reg,
 				    PLL_POWER_STATE, PLL_POWER_STATE, 1))
->>>>>>> a01b2c6f
 		DRM_ERROR("PLL %d Power not enabled\n", pll->info->id);
 }
 
@@ -3071,13 +3066,8 @@
 	I915_WRITE(enable_reg, val);
 
 	/* Timeout is actually 600us. */
-<<<<<<< HEAD
-	if (intel_wait_for_register(dev_priv, enable_reg, PLL_LOCK, PLL_LOCK,
-				    1))
-=======
 	if (intel_wait_for_register(&dev_priv->uncore, enable_reg,
 				    PLL_LOCK, PLL_LOCK, 1))
->>>>>>> a01b2c6f
 		DRM_ERROR("PLL %d not locked\n", pll->info->id);
 }
 
@@ -3159,12 +3149,8 @@
 	I915_WRITE(enable_reg, val);
 
 	/* Timeout is actually 1us. */
-<<<<<<< HEAD
-	if (intel_wait_for_register(dev_priv, enable_reg, PLL_LOCK, 0, 1))
-=======
 	if (intel_wait_for_register(&dev_priv->uncore,
 				    enable_reg, PLL_LOCK, 0, 1))
->>>>>>> a01b2c6f
 		DRM_ERROR("PLL %d locked\n", pll->info->id);
 
 	/* DVFS post sequence would be here. See the comment above. */
@@ -3177,13 +3163,8 @@
 	 * The spec says we need to "wait" but it also says it should be
 	 * immediate.
 	 */
-<<<<<<< HEAD
-	if (intel_wait_for_register(dev_priv, enable_reg, PLL_POWER_STATE, 0,
-				    1))
-=======
 	if (intel_wait_for_register(&dev_priv->uncore,
 				    enable_reg, PLL_POWER_STATE, 0, 1))
->>>>>>> a01b2c6f
 		DRM_ERROR("PLL %d Power not disabled\n", pll->info->id);
 }
 
@@ -3290,13 +3271,9 @@
 	const struct dpll_info *dpll_info;
 	int i;
 
-<<<<<<< HEAD
-	if (INTEL_GEN(dev_priv) >= 11)
-=======
 	if (IS_ELKHARTLAKE(dev_priv))
 		dpll_mgr = &ehl_pll_mgr;
 	else if (INTEL_GEN(dev_priv) >= 11)
->>>>>>> a01b2c6f
 		dpll_mgr = &icl_pll_mgr;
 	else if (IS_CANNONLAKE(dev_priv))
 		dpll_mgr = &cnl_pll_mgr;
