obj-$(CONFIG_STMMAC_ETH) += stmmac.o
stmmac-$(CONFIG_STMMAC_PLATFORM) += stmmac_platform.o
stmmac-$(CONFIG_STMMAC_PCI) += stmmac_pci.o
stmmac-$(CONFIG_DWMAC_SUNXI) += dwmac-sunxi.o
<<<<<<< HEAD
=======
stmmac-$(CONFIG_DWMAC_STI) += dwmac-sti.o
>>>>>>> e3703f8c
stmmac-objs:= stmmac_main.o stmmac_ethtool.o stmmac_mdio.o ring_mode.o	\
	      chain_mode.o dwmac_lib.o dwmac1000_core.o  dwmac1000_dma.o \
	      dwmac100_core.o dwmac100_dma.o enh_desc.o  norm_desc.o \
	      mmc_core.o stmmac_hwtstamp.o stmmac_ptp.o $(stmmac-y)<|MERGE_RESOLUTION|>--- conflicted
+++ resolved
@@ -2,10 +2,7 @@
 stmmac-$(CONFIG_STMMAC_PLATFORM) += stmmac_platform.o
 stmmac-$(CONFIG_STMMAC_PCI) += stmmac_pci.o
 stmmac-$(CONFIG_DWMAC_SUNXI) += dwmac-sunxi.o
-<<<<<<< HEAD
-=======
 stmmac-$(CONFIG_DWMAC_STI) += dwmac-sti.o
->>>>>>> e3703f8c
 stmmac-objs:= stmmac_main.o stmmac_ethtool.o stmmac_mdio.o ring_mode.o	\
 	      chain_mode.o dwmac_lib.o dwmac1000_core.o  dwmac1000_dma.o \
 	      dwmac100_core.o dwmac100_dma.o enh_desc.o  norm_desc.o \
