--- conflicted
+++ resolved
@@ -1111,12 +1111,8 @@
 			continue;
 
 		ch->base_addr_y = ch->dma_handle;
-<<<<<<< HEAD
-		ch->base_addr_c = ch->base_addr_y + ch->xres * ch->yres_virtual;
-=======
 		ch->base_addr_c = ch->dma_handle
 				+ ch->xres_virtual * ch->yres_virtual;
->>>>>>> a0239073
 		ch->line_size = ch->pitch;
 
 		/* Enable MERAM if possible. */
@@ -1151,13 +1147,8 @@
 		cache = sh_mobile_meram_cache_alloc(mdev, ch->cfg->meram_cfg,
 					ch->pitch, ch->yres, pixelformat,
 					&ch->line_size);
-<<<<<<< HEAD
-		if (!IS_ERR(meram)) {
-			mdev->ops->meram_update(mdev, meram,
-=======
 		if (!IS_ERR(cache)) {
 			sh_mobile_meram_cache_update(mdev, cache,
->>>>>>> a0239073
 					ch->base_addr_y, ch->base_addr_c,
 					&ch->base_addr_y, &ch->base_addr_c);
 			ch->cache = cache;
