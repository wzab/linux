/*
 *  gendisk handling
 */

#include <linux/module.h>
#include <linux/fs.h>
#include <linux/genhd.h>
#include <linux/kdev_t.h>
#include <linux/kernel.h>
#include <linux/blkdev.h>
#include <linux/backing-dev.h>
#include <linux/init.h>
#include <linux/spinlock.h>
#include <linux/proc_fs.h>
#include <linux/seq_file.h>
#include <linux/slab.h>
#include <linux/kmod.h>
#include <linux/kobj_map.h>
#include <linux/mutex.h>
#include <linux/idr.h>
#include <linux/log2.h>
#include <linux/pm_runtime.h>
#include <linux/badblocks.h>

#include "blk.h"

static DEFINE_MUTEX(block_class_lock);
struct kobject *block_depr;

/* for extended dynamic devt allocation, currently only one major is used */
#define NR_EXT_DEVT		(1 << MINORBITS)

/* For extended devt allocation.  ext_devt_lock prevents look up
 * results from going away underneath its user.
 */
static DEFINE_SPINLOCK(ext_devt_lock);
static DEFINE_IDR(ext_devt_idr);

static const struct device_type disk_type;

static void disk_check_events(struct disk_events *ev,
			      unsigned int *clearing_ptr);
static void disk_alloc_events(struct gendisk *disk);
static void disk_add_events(struct gendisk *disk);
static void disk_del_events(struct gendisk *disk);
static void disk_release_events(struct gendisk *disk);

void part_inc_in_flight(struct request_queue *q, struct hd_struct *part, int rw)
{
	if (q->mq_ops)
		return;

	atomic_inc(&part->in_flight[rw]);
	if (part->partno)
		atomic_inc(&part_to_disk(part)->part0.in_flight[rw]);
}

void part_dec_in_flight(struct request_queue *q, struct hd_struct *part, int rw)
{
	if (q->mq_ops)
		return;

	atomic_dec(&part->in_flight[rw]);
	if (part->partno)
		atomic_dec(&part_to_disk(part)->part0.in_flight[rw]);
}

void part_in_flight(struct request_queue *q, struct hd_struct *part,
		    unsigned int inflight[2])
{
	if (q->mq_ops) {
		blk_mq_in_flight(q, part, inflight);
		return;
	}

	inflight[0] = atomic_read(&part->in_flight[0]) +
			atomic_read(&part->in_flight[1]);
	if (part->partno) {
		part = &part_to_disk(part)->part0;
		inflight[1] = atomic_read(&part->in_flight[0]) +
				atomic_read(&part->in_flight[1]);
	}
}

void part_in_flight_rw(struct request_queue *q, struct hd_struct *part,
		       unsigned int inflight[2])
{
	if (q->mq_ops) {
		blk_mq_in_flight_rw(q, part, inflight);
		return;
	}

	inflight[0] = atomic_read(&part->in_flight[0]);
	inflight[1] = atomic_read(&part->in_flight[1]);
}

struct hd_struct *__disk_get_part(struct gendisk *disk, int partno)
{
	struct disk_part_tbl *ptbl = rcu_dereference(disk->part_tbl);

	if (unlikely(partno < 0 || partno >= ptbl->len))
		return NULL;
	return rcu_dereference(ptbl->part[partno]);
}

/**
 * disk_get_part - get partition
 * @disk: disk to look partition from
 * @partno: partition number
 *
 * Look for partition @partno from @disk.  If found, increment
 * reference count and return it.
 *
 * CONTEXT:
 * Don't care.
 *
 * RETURNS:
 * Pointer to the found partition on success, NULL if not found.
 */
struct hd_struct *disk_get_part(struct gendisk *disk, int partno)
{
	struct hd_struct *part;

	rcu_read_lock();
	part = __disk_get_part(disk, partno);
	if (part)
		get_device(part_to_dev(part));
	rcu_read_unlock();

	return part;
}
EXPORT_SYMBOL_GPL(disk_get_part);

/**
 * disk_part_iter_init - initialize partition iterator
 * @piter: iterator to initialize
 * @disk: disk to iterate over
 * @flags: DISK_PITER_* flags
 *
 * Initialize @piter so that it iterates over partitions of @disk.
 *
 * CONTEXT:
 * Don't care.
 */
void disk_part_iter_init(struct disk_part_iter *piter, struct gendisk *disk,
			  unsigned int flags)
{
	struct disk_part_tbl *ptbl;

	rcu_read_lock();
	ptbl = rcu_dereference(disk->part_tbl);

	piter->disk = disk;
	piter->part = NULL;

	if (flags & DISK_PITER_REVERSE)
		piter->idx = ptbl->len - 1;
	else if (flags & (DISK_PITER_INCL_PART0 | DISK_PITER_INCL_EMPTY_PART0))
		piter->idx = 0;
	else
		piter->idx = 1;

	piter->flags = flags;

	rcu_read_unlock();
}
EXPORT_SYMBOL_GPL(disk_part_iter_init);

/**
 * disk_part_iter_next - proceed iterator to the next partition and return it
 * @piter: iterator of interest
 *
 * Proceed @piter to the next partition and return it.
 *
 * CONTEXT:
 * Don't care.
 */
struct hd_struct *disk_part_iter_next(struct disk_part_iter *piter)
{
	struct disk_part_tbl *ptbl;
	int inc, end;

	/* put the last partition */
	disk_put_part(piter->part);
	piter->part = NULL;

	/* get part_tbl */
	rcu_read_lock();
	ptbl = rcu_dereference(piter->disk->part_tbl);

	/* determine iteration parameters */
	if (piter->flags & DISK_PITER_REVERSE) {
		inc = -1;
		if (piter->flags & (DISK_PITER_INCL_PART0 |
				    DISK_PITER_INCL_EMPTY_PART0))
			end = -1;
		else
			end = 0;
	} else {
		inc = 1;
		end = ptbl->len;
	}

	/* iterate to the next partition */
	for (; piter->idx != end; piter->idx += inc) {
		struct hd_struct *part;

		part = rcu_dereference(ptbl->part[piter->idx]);
		if (!part)
			continue;
		if (!part_nr_sects_read(part) &&
		    !(piter->flags & DISK_PITER_INCL_EMPTY) &&
		    !(piter->flags & DISK_PITER_INCL_EMPTY_PART0 &&
		      piter->idx == 0))
			continue;

		get_device(part_to_dev(part));
		piter->part = part;
		piter->idx += inc;
		break;
	}

	rcu_read_unlock();

	return piter->part;
}
EXPORT_SYMBOL_GPL(disk_part_iter_next);

/**
 * disk_part_iter_exit - finish up partition iteration
 * @piter: iter of interest
 *
 * Called when iteration is over.  Cleans up @piter.
 *
 * CONTEXT:
 * Don't care.
 */
void disk_part_iter_exit(struct disk_part_iter *piter)
{
	disk_put_part(piter->part);
	piter->part = NULL;
}
EXPORT_SYMBOL_GPL(disk_part_iter_exit);

static inline int sector_in_part(struct hd_struct *part, sector_t sector)
{
	return part->start_sect <= sector &&
		sector < part->start_sect + part_nr_sects_read(part);
}

/**
 * disk_map_sector_rcu - map sector to partition
 * @disk: gendisk of interest
 * @sector: sector to map
 *
 * Find out which partition @sector maps to on @disk.  This is
 * primarily used for stats accounting.
 *
 * CONTEXT:
 * RCU read locked.  The returned partition pointer is valid only
 * while preemption is disabled.
 *
 * RETURNS:
 * Found partition on success, part0 is returned if no partition matches
 */
struct hd_struct *disk_map_sector_rcu(struct gendisk *disk, sector_t sector)
{
	struct disk_part_tbl *ptbl;
	struct hd_struct *part;
	int i;

	ptbl = rcu_dereference(disk->part_tbl);

	part = rcu_dereference(ptbl->last_lookup);
	if (part && sector_in_part(part, sector))
		return part;

	for (i = 1; i < ptbl->len; i++) {
		part = rcu_dereference(ptbl->part[i]);

		if (part && sector_in_part(part, sector)) {
			rcu_assign_pointer(ptbl->last_lookup, part);
			return part;
		}
	}
	return &disk->part0;
}
EXPORT_SYMBOL_GPL(disk_map_sector_rcu);

/*
 * Can be deleted altogether. Later.
 *
 */
#define BLKDEV_MAJOR_HASH_SIZE 255
static struct blk_major_name {
	struct blk_major_name *next;
	int major;
	char name[16];
} *major_names[BLKDEV_MAJOR_HASH_SIZE];

/* index in the above - for now: assume no multimajor ranges */
static inline int major_to_index(unsigned major)
{
	return major % BLKDEV_MAJOR_HASH_SIZE;
}

#ifdef CONFIG_PROC_FS
void blkdev_show(struct seq_file *seqf, off_t offset)
{
	struct blk_major_name *dp;

	mutex_lock(&block_class_lock);
	for (dp = major_names[major_to_index(offset)]; dp; dp = dp->next)
		if (dp->major == offset)
			seq_printf(seqf, "%3d %s\n", dp->major, dp->name);
	mutex_unlock(&block_class_lock);
}
#endif /* CONFIG_PROC_FS */

/**
 * register_blkdev - register a new block device
 *
 * @major: the requested major device number [1..BLKDEV_MAJOR_MAX-1]. If
 *         @major = 0, try to allocate any unused major number.
 * @name: the name of the new block device as a zero terminated string
 *
 * The @name must be unique within the system.
 *
 * The return value depends on the @major input parameter:
 *
 *  - if a major device number was requested in range [1..BLKDEV_MAJOR_MAX-1]
 *    then the function returns zero on success, or a negative error code
 *  - if any unused major number was requested with @major = 0 parameter
 *    then the return value is the allocated major number in range
 *    [1..BLKDEV_MAJOR_MAX-1] or a negative error code otherwise
 *
 * See Documentation/admin-guide/devices.txt for the list of allocated
 * major numbers.
 */
int register_blkdev(unsigned int major, const char *name)
{
	struct blk_major_name **n, *p;
	int index, ret = 0;

	mutex_lock(&block_class_lock);

	/* temporary */
	if (major == 0) {
		for (index = ARRAY_SIZE(major_names)-1; index > 0; index--) {
			if (major_names[index] == NULL)
				break;
		}

		if (index == 0) {
			printk("register_blkdev: failed to get major for %s\n",
			       name);
			ret = -EBUSY;
			goto out;
		}
		major = index;
		ret = major;
	}

	if (major >= BLKDEV_MAJOR_MAX) {
		pr_err("register_blkdev: major requested (%u) is greater than the maximum (%u) for %s\n",
		       major, BLKDEV_MAJOR_MAX-1, name);

		ret = -EINVAL;
		goto out;
	}

	p = kmalloc(sizeof(struct blk_major_name), GFP_KERNEL);
	if (p == NULL) {
		ret = -ENOMEM;
		goto out;
	}

	p->major = major;
	strlcpy(p->name, name, sizeof(p->name));
	p->next = NULL;
	index = major_to_index(major);

	for (n = &major_names[index]; *n; n = &(*n)->next) {
		if ((*n)->major == major)
			break;
	}
	if (!*n)
		*n = p;
	else
		ret = -EBUSY;

	if (ret < 0) {
		printk("register_blkdev: cannot get major %u for %s\n",
		       major, name);
		kfree(p);
	}
out:
	mutex_unlock(&block_class_lock);
	return ret;
}

EXPORT_SYMBOL(register_blkdev);

void unregister_blkdev(unsigned int major, const char *name)
{
	struct blk_major_name **n;
	struct blk_major_name *p = NULL;
	int index = major_to_index(major);

	mutex_lock(&block_class_lock);
	for (n = &major_names[index]; *n; n = &(*n)->next)
		if ((*n)->major == major)
			break;
	if (!*n || strcmp((*n)->name, name)) {
		WARN_ON(1);
	} else {
		p = *n;
		*n = p->next;
	}
	mutex_unlock(&block_class_lock);
	kfree(p);
}

EXPORT_SYMBOL(unregister_blkdev);

static struct kobj_map *bdev_map;

/**
 * blk_mangle_minor - scatter minor numbers apart
 * @minor: minor number to mangle
 *
 * Scatter consecutively allocated @minor number apart if MANGLE_DEVT
 * is enabled.  Mangling twice gives the original value.
 *
 * RETURNS:
 * Mangled value.
 *
 * CONTEXT:
 * Don't care.
 */
static int blk_mangle_minor(int minor)
{
#ifdef CONFIG_DEBUG_BLOCK_EXT_DEVT
	int i;

	for (i = 0; i < MINORBITS / 2; i++) {
		int low = minor & (1 << i);
		int high = minor & (1 << (MINORBITS - 1 - i));
		int distance = MINORBITS - 1 - 2 * i;

		minor ^= low | high;	/* clear both bits */
		low <<= distance;	/* swap the positions */
		high >>= distance;
		minor |= low | high;	/* and set */
	}
#endif
	return minor;
}

/**
 * blk_alloc_devt - allocate a dev_t for a partition
 * @part: partition to allocate dev_t for
 * @devt: out parameter for resulting dev_t
 *
 * Allocate a dev_t for block device.
 *
 * RETURNS:
 * 0 on success, allocated dev_t is returned in *@devt.  -errno on
 * failure.
 *
 * CONTEXT:
 * Might sleep.
 */
int blk_alloc_devt(struct hd_struct *part, dev_t *devt)
{
	struct gendisk *disk = part_to_disk(part);
	int idx;

	/* in consecutive minor range? */
	if (part->partno < disk->minors) {
		*devt = MKDEV(disk->major, disk->first_minor + part->partno);
		return 0;
	}

	/* allocate ext devt */
	idr_preload(GFP_KERNEL);

	spin_lock_bh(&ext_devt_lock);
	idx = idr_alloc(&ext_devt_idr, part, 0, NR_EXT_DEVT, GFP_NOWAIT);
	spin_unlock_bh(&ext_devt_lock);

	idr_preload_end();
	if (idx < 0)
		return idx == -ENOSPC ? -EBUSY : idx;

	*devt = MKDEV(BLOCK_EXT_MAJOR, blk_mangle_minor(idx));
	return 0;
}

/**
 * blk_free_devt - free a dev_t
 * @devt: dev_t to free
 *
 * Free @devt which was allocated using blk_alloc_devt().
 *
 * CONTEXT:
 * Might sleep.
 */
void blk_free_devt(dev_t devt)
{
	if (devt == MKDEV(0, 0))
		return;

	if (MAJOR(devt) == BLOCK_EXT_MAJOR) {
		spin_lock_bh(&ext_devt_lock);
		idr_remove(&ext_devt_idr, blk_mangle_minor(MINOR(devt)));
		spin_unlock_bh(&ext_devt_lock);
	}
}

static char *bdevt_str(dev_t devt, char *buf)
{
	if (MAJOR(devt) <= 0xff && MINOR(devt) <= 0xff) {
		char tbuf[BDEVT_SIZE];
		snprintf(tbuf, BDEVT_SIZE, "%02x%02x", MAJOR(devt), MINOR(devt));
		snprintf(buf, BDEVT_SIZE, "%-9s", tbuf);
	} else
		snprintf(buf, BDEVT_SIZE, "%03x:%05x", MAJOR(devt), MINOR(devt));

	return buf;
}

/*
 * Register device numbers dev..(dev+range-1)
 * range must be nonzero
 * The hash chain is sorted on range, so that subranges can override.
 */
void blk_register_region(dev_t devt, unsigned long range, struct module *module,
			 struct kobject *(*probe)(dev_t, int *, void *),
			 int (*lock)(dev_t, void *), void *data)
{
	kobj_map(bdev_map, devt, range, module, probe, lock, data);
}

EXPORT_SYMBOL(blk_register_region);

void blk_unregister_region(dev_t devt, unsigned long range)
{
	kobj_unmap(bdev_map, devt, range);
}

EXPORT_SYMBOL(blk_unregister_region);

static struct kobject *exact_match(dev_t devt, int *partno, void *data)
{
	struct gendisk *p = data;

	return &disk_to_dev(p)->kobj;
}

static int exact_lock(dev_t devt, void *data)
{
	struct gendisk *p = data;

	if (!get_disk_and_module(p))
		return -1;
	return 0;
}

static void register_disk(struct device *parent, struct gendisk *disk)
{
	struct device *ddev = disk_to_dev(disk);
	struct block_device *bdev;
	struct disk_part_iter piter;
	struct hd_struct *part;
	int err;

	ddev->parent = parent;

	dev_set_name(ddev, "%s", disk->disk_name);

	/* delay uevents, until we scanned partition table */
	dev_set_uevent_suppress(ddev, 1);

	if (device_add(ddev))
		return;
	if (!sysfs_deprecated) {
		err = sysfs_create_link(block_depr, &ddev->kobj,
					kobject_name(&ddev->kobj));
		if (err) {
			device_del(ddev);
			return;
		}
	}

	/*
	 * avoid probable deadlock caused by allocating memory with
	 * GFP_KERNEL in runtime_resume callback of its all ancestor
	 * devices
	 */
	pm_runtime_set_memalloc_noio(ddev, true);

	disk->part0.holder_dir = kobject_create_and_add("holders", &ddev->kobj);
	disk->slave_dir = kobject_create_and_add("slaves", &ddev->kobj);

	if (disk->flags & GENHD_FL_HIDDEN) {
		dev_set_uevent_suppress(ddev, 0);
		return;
	}

	/* No minors to use for partitions */
	if (!disk_part_scan_enabled(disk))
		goto exit;

	/* No such device (e.g., media were just removed) */
	if (!get_capacity(disk))
		goto exit;

	bdev = bdget_disk(disk, 0);
	if (!bdev)
		goto exit;

	bdev->bd_invalidated = 1;
	err = blkdev_get(bdev, FMODE_READ, NULL);
	if (err < 0)
		goto exit;
	blkdev_put(bdev, FMODE_READ);

exit:
	/* announce disk after possible partitions are created */
	dev_set_uevent_suppress(ddev, 0);
	kobject_uevent(&ddev->kobj, KOBJ_ADD);

	/* announce possible partitions */
	disk_part_iter_init(&piter, disk, 0);
	while ((part = disk_part_iter_next(&piter)))
		kobject_uevent(&part_to_dev(part)->kobj, KOBJ_ADD);
	disk_part_iter_exit(&piter);

	err = sysfs_create_link(&ddev->kobj,
				&disk->queue->backing_dev_info->dev->kobj,
				"bdi");
	WARN_ON(err);
}

/**
 * __device_add_disk - add disk information to kernel list
 * @parent: parent device for the disk
 * @disk: per-device partitioning information
 * @register_queue: register the queue if set to true
 *
 * This function registers the partitioning information in @disk
 * with the kernel.
 *
 * FIXME: error handling
 */
static void __device_add_disk(struct device *parent, struct gendisk *disk,
			      bool register_queue)
{
	dev_t devt;
	int retval;

	/* minors == 0 indicates to use ext devt from part0 and should
	 * be accompanied with EXT_DEVT flag.  Make sure all
	 * parameters make sense.
	 */
	WARN_ON(disk->minors && !(disk->major || disk->first_minor));
	WARN_ON(!disk->minors &&
		!(disk->flags & (GENHD_FL_EXT_DEVT | GENHD_FL_HIDDEN)));

	disk->flags |= GENHD_FL_UP;

	retval = blk_alloc_devt(&disk->part0, &devt);
	if (retval) {
		WARN_ON(1);
		return;
	}
	disk->major = MAJOR(devt);
	disk->first_minor = MINOR(devt);

	disk_alloc_events(disk);

	if (disk->flags & GENHD_FL_HIDDEN) {
		/*
		 * Don't let hidden disks show up in /proc/partitions,
		 * and don't bother scanning for partitions either.
		 */
		disk->flags |= GENHD_FL_SUPPRESS_PARTITION_INFO;
		disk->flags |= GENHD_FL_NO_PART_SCAN;
	} else {
		int ret;

		/* Register BDI before referencing it from bdev */
		disk_to_dev(disk)->devt = devt;
		ret = bdi_register_owner(disk->queue->backing_dev_info,
						disk_to_dev(disk));
		WARN_ON(ret);
		blk_register_region(disk_devt(disk), disk->minors, NULL,
				    exact_match, exact_lock, disk);
	}
	register_disk(parent, disk);
	if (register_queue)
		blk_register_queue(disk);

	/*
	 * Take an extra ref on queue which will be put on disk_release()
	 * so that it sticks around as long as @disk is there.
	 */
	WARN_ON_ONCE(!blk_get_queue(disk->queue));

	disk_add_events(disk);
	blk_integrity_add(disk);
}

void device_add_disk(struct device *parent, struct gendisk *disk)
{
	__device_add_disk(parent, disk, true);
}
EXPORT_SYMBOL(device_add_disk);

void device_add_disk_no_queue_reg(struct device *parent, struct gendisk *disk)
{
	__device_add_disk(parent, disk, false);
}
EXPORT_SYMBOL(device_add_disk_no_queue_reg);

void del_gendisk(struct gendisk *disk)
{
	struct disk_part_iter piter;
	struct hd_struct *part;

	blk_integrity_del(disk);
	disk_del_events(disk);

	/*
	 * Block lookups of the disk until all bdevs are unhashed and the
	 * disk is marked as dead (GENHD_FL_UP cleared).
	 */
	down_write(&disk->lookup_sem);
	/* invalidate stuff */
	disk_part_iter_init(&piter, disk,
			     DISK_PITER_INCL_EMPTY | DISK_PITER_REVERSE);
	while ((part = disk_part_iter_next(&piter))) {
		invalidate_partition(disk, part->partno);
		bdev_unhash_inode(part_devt(part));
		delete_partition(disk, part->partno);
	}
	disk_part_iter_exit(&piter);

	invalidate_partition(disk, 0);
	bdev_unhash_inode(disk_devt(disk));
	set_capacity(disk, 0);
	disk->flags &= ~GENHD_FL_UP;
	up_write(&disk->lookup_sem);

	if (!(disk->flags & GENHD_FL_HIDDEN))
		sysfs_remove_link(&disk_to_dev(disk)->kobj, "bdi");
	if (disk->queue) {
		/*
		 * Unregister bdi before releasing device numbers (as they can
		 * get reused and we'd get clashes in sysfs).
		 */
		if (!(disk->flags & GENHD_FL_HIDDEN))
			bdi_unregister(disk->queue->backing_dev_info);
		blk_unregister_queue(disk);
	} else {
		WARN_ON(1);
	}

	if (!(disk->flags & GENHD_FL_HIDDEN))
		blk_unregister_region(disk_devt(disk), disk->minors);

	kobject_put(disk->part0.holder_dir);
	kobject_put(disk->slave_dir);

	part_stat_set_all(&disk->part0, 0);
	disk->part0.stamp = 0;
	if (!sysfs_deprecated)
		sysfs_remove_link(block_depr, dev_name(disk_to_dev(disk)));
	pm_runtime_set_memalloc_noio(disk_to_dev(disk), false);
	device_del(disk_to_dev(disk));
}
EXPORT_SYMBOL(del_gendisk);

/* sysfs access to bad-blocks list. */
static ssize_t disk_badblocks_show(struct device *dev,
					struct device_attribute *attr,
					char *page)
{
	struct gendisk *disk = dev_to_disk(dev);

	if (!disk->bb)
		return sprintf(page, "\n");

	return badblocks_show(disk->bb, page, 0);
}

static ssize_t disk_badblocks_store(struct device *dev,
					struct device_attribute *attr,
					const char *page, size_t len)
{
	struct gendisk *disk = dev_to_disk(dev);

	if (!disk->bb)
		return -ENXIO;

	return badblocks_store(disk->bb, page, len, 0);
}

/**
 * get_gendisk - get partitioning information for a given device
 * @devt: device to get partitioning information for
 * @partno: returned partition index
 *
 * This function gets the structure containing partitioning
 * information for the given device @devt.
 */
struct gendisk *get_gendisk(dev_t devt, int *partno)
{
	struct gendisk *disk = NULL;

	if (MAJOR(devt) != BLOCK_EXT_MAJOR) {
		struct kobject *kobj;

		kobj = kobj_lookup(bdev_map, devt, partno);
		if (kobj)
			disk = dev_to_disk(kobj_to_dev(kobj));
	} else {
		struct hd_struct *part;

		spin_lock_bh(&ext_devt_lock);
		part = idr_find(&ext_devt_idr, blk_mangle_minor(MINOR(devt)));
		if (part && get_disk_and_module(part_to_disk(part))) {
			*partno = part->partno;
			disk = part_to_disk(part);
		}
		spin_unlock_bh(&ext_devt_lock);
	}

	if (!disk)
		return NULL;

	/*
	 * Synchronize with del_gendisk() to not return disk that is being
	 * destroyed.
	 */
	down_read(&disk->lookup_sem);
	if (unlikely((disk->flags & GENHD_FL_HIDDEN) ||
		     !(disk->flags & GENHD_FL_UP))) {
		up_read(&disk->lookup_sem);
		put_disk_and_module(disk);
		disk = NULL;
	} else {
		up_read(&disk->lookup_sem);
	}
	return disk;
}
EXPORT_SYMBOL(get_gendisk);

/**
 * bdget_disk - do bdget() by gendisk and partition number
 * @disk: gendisk of interest
 * @partno: partition number
 *
 * Find partition @partno from @disk, do bdget() on it.
 *
 * CONTEXT:
 * Don't care.
 *
 * RETURNS:
 * Resulting block_device on success, NULL on failure.
 */
struct block_device *bdget_disk(struct gendisk *disk, int partno)
{
	struct hd_struct *part;
	struct block_device *bdev = NULL;

	part = disk_get_part(disk, partno);
	if (part)
		bdev = bdget(part_devt(part));
	disk_put_part(part);

	return bdev;
}
EXPORT_SYMBOL(bdget_disk);

/*
 * print a full list of all partitions - intended for places where the root
 * filesystem can't be mounted and thus to give the victim some idea of what
 * went wrong
 */
void __init printk_all_partitions(void)
{
	struct class_dev_iter iter;
	struct device *dev;

	class_dev_iter_init(&iter, &block_class, NULL, &disk_type);
	while ((dev = class_dev_iter_next(&iter))) {
		struct gendisk *disk = dev_to_disk(dev);
		struct disk_part_iter piter;
		struct hd_struct *part;
		char name_buf[BDEVNAME_SIZE];
		char devt_buf[BDEVT_SIZE];

		/*
		 * Don't show empty devices or things that have been
		 * suppressed
		 */
		if (get_capacity(disk) == 0 ||
		    (disk->flags & GENHD_FL_SUPPRESS_PARTITION_INFO))
			continue;

		/*
		 * Note, unlike /proc/partitions, I am showing the
		 * numbers in hex - the same format as the root=
		 * option takes.
		 */
		disk_part_iter_init(&piter, disk, DISK_PITER_INCL_PART0);
		while ((part = disk_part_iter_next(&piter))) {
			bool is_part0 = part == &disk->part0;

			printk("%s%s %10llu %s %s", is_part0 ? "" : "  ",
			       bdevt_str(part_devt(part), devt_buf),
			       (unsigned long long)part_nr_sects_read(part) >> 1
			       , disk_name(disk, part->partno, name_buf),
			       part->info ? part->info->uuid : "");
			if (is_part0) {
				if (dev->parent && dev->parent->driver)
					printk(" driver: %s\n",
					      dev->parent->driver->name);
				else
					printk(" (driver?)\n");
			} else
				printk("\n");
		}
		disk_part_iter_exit(&piter);
	}
	class_dev_iter_exit(&iter);
}

#ifdef CONFIG_PROC_FS
/* iterator */
static void *disk_seqf_start(struct seq_file *seqf, loff_t *pos)
{
	loff_t skip = *pos;
	struct class_dev_iter *iter;
	struct device *dev;

	iter = kmalloc(sizeof(*iter), GFP_KERNEL);
	if (!iter)
		return ERR_PTR(-ENOMEM);

	seqf->private = iter;
	class_dev_iter_init(iter, &block_class, NULL, &disk_type);
	do {
		dev = class_dev_iter_next(iter);
		if (!dev)
			return NULL;
	} while (skip--);

	return dev_to_disk(dev);
}

static void *disk_seqf_next(struct seq_file *seqf, void *v, loff_t *pos)
{
	struct device *dev;

	(*pos)++;
	dev = class_dev_iter_next(seqf->private);
	if (dev)
		return dev_to_disk(dev);

	return NULL;
}

static void disk_seqf_stop(struct seq_file *seqf, void *v)
{
	struct class_dev_iter *iter = seqf->private;

	/* stop is called even after start failed :-( */
	if (iter) {
		class_dev_iter_exit(iter);
		kfree(iter);
		seqf->private = NULL;
	}
}

static void *show_partition_start(struct seq_file *seqf, loff_t *pos)
{
	void *p;

	p = disk_seqf_start(seqf, pos);
	if (!IS_ERR_OR_NULL(p) && !*pos)
		seq_puts(seqf, "major minor  #blocks  name\n\n");
	return p;
}

static int show_partition(struct seq_file *seqf, void *v)
{
	struct gendisk *sgp = v;
	struct disk_part_iter piter;
	struct hd_struct *part;
	char buf[BDEVNAME_SIZE];

	/* Don't show non-partitionable removeable devices or empty devices */
	if (!get_capacity(sgp) || (!disk_max_parts(sgp) &&
				   (sgp->flags & GENHD_FL_REMOVABLE)))
		return 0;
	if (sgp->flags & GENHD_FL_SUPPRESS_PARTITION_INFO)
		return 0;

	/* show the full disk and all non-0 size partitions of it */
	disk_part_iter_init(&piter, sgp, DISK_PITER_INCL_PART0);
	while ((part = disk_part_iter_next(&piter)))
		seq_printf(seqf, "%4d  %7d %10llu %s\n",
			   MAJOR(part_devt(part)), MINOR(part_devt(part)),
			   (unsigned long long)part_nr_sects_read(part) >> 1,
			   disk_name(sgp, part->partno, buf));
	disk_part_iter_exit(&piter);

	return 0;
}

static const struct seq_operations partitions_op = {
	.start	= show_partition_start,
	.next	= disk_seqf_next,
	.stop	= disk_seqf_stop,
	.show	= show_partition
};
#endif


static struct kobject *base_probe(dev_t devt, int *partno, void *data)
{
	if (request_module("block-major-%d-%d", MAJOR(devt), MINOR(devt)) > 0)
		/* Make old-style 2.4 aliases work */
		request_module("block-major-%d", MAJOR(devt));
	return NULL;
}

static int __init genhd_device_init(void)
{
	int error;

	block_class.dev_kobj = sysfs_dev_block_kobj;
	error = class_register(&block_class);
	if (unlikely(error))
		return error;
	bdev_map = kobj_map_init(base_probe, &block_class_lock);
	blk_dev_init();

	register_blkdev(BLOCK_EXT_MAJOR, "blkext");

	/* create top-level block dir */
	if (!sysfs_deprecated)
		block_depr = kobject_create_and_add("block", NULL);
	return 0;
}

subsys_initcall(genhd_device_init);

static ssize_t disk_range_show(struct device *dev,
			       struct device_attribute *attr, char *buf)
{
	struct gendisk *disk = dev_to_disk(dev);

	return sprintf(buf, "%d\n", disk->minors);
}

static ssize_t disk_ext_range_show(struct device *dev,
				   struct device_attribute *attr, char *buf)
{
	struct gendisk *disk = dev_to_disk(dev);

	return sprintf(buf, "%d\n", disk_max_parts(disk));
}

static ssize_t disk_removable_show(struct device *dev,
				   struct device_attribute *attr, char *buf)
{
	struct gendisk *disk = dev_to_disk(dev);

	return sprintf(buf, "%d\n",
		       (disk->flags & GENHD_FL_REMOVABLE ? 1 : 0));
}

static ssize_t disk_hidden_show(struct device *dev,
				   struct device_attribute *attr, char *buf)
{
	struct gendisk *disk = dev_to_disk(dev);

	return sprintf(buf, "%d\n",
		       (disk->flags & GENHD_FL_HIDDEN ? 1 : 0));
}

static ssize_t disk_ro_show(struct device *dev,
				   struct device_attribute *attr, char *buf)
{
	struct gendisk *disk = dev_to_disk(dev);

	return sprintf(buf, "%d\n", get_disk_ro(disk) ? 1 : 0);
}

static ssize_t disk_capability_show(struct device *dev,
				    struct device_attribute *attr, char *buf)
{
	struct gendisk *disk = dev_to_disk(dev);

	return sprintf(buf, "%x\n", disk->flags);
}

static ssize_t disk_alignment_offset_show(struct device *dev,
					  struct device_attribute *attr,
					  char *buf)
{
	struct gendisk *disk = dev_to_disk(dev);

	return sprintf(buf, "%d\n", queue_alignment_offset(disk->queue));
}

static ssize_t disk_discard_alignment_show(struct device *dev,
					   struct device_attribute *attr,
					   char *buf)
{
	struct gendisk *disk = dev_to_disk(dev);

	return sprintf(buf, "%d\n", queue_discard_alignment(disk->queue));
}

static DEVICE_ATTR(range, 0444, disk_range_show, NULL);
static DEVICE_ATTR(ext_range, 0444, disk_ext_range_show, NULL);
static DEVICE_ATTR(removable, 0444, disk_removable_show, NULL);
static DEVICE_ATTR(hidden, 0444, disk_hidden_show, NULL);
static DEVICE_ATTR(ro, 0444, disk_ro_show, NULL);
static DEVICE_ATTR(size, 0444, part_size_show, NULL);
static DEVICE_ATTR(alignment_offset, 0444, disk_alignment_offset_show, NULL);
static DEVICE_ATTR(discard_alignment, 0444, disk_discard_alignment_show, NULL);
static DEVICE_ATTR(capability, 0444, disk_capability_show, NULL);
static DEVICE_ATTR(stat, 0444, part_stat_show, NULL);
static DEVICE_ATTR(inflight, 0444, part_inflight_show, NULL);
static DEVICE_ATTR(badblocks, 0644, disk_badblocks_show, disk_badblocks_store);
#ifdef CONFIG_FAIL_MAKE_REQUEST
static struct device_attribute dev_attr_fail =
	__ATTR(make-it-fail, 0644, part_fail_show, part_fail_store);
#endif
#ifdef CONFIG_FAIL_IO_TIMEOUT
static struct device_attribute dev_attr_fail_timeout =
	__ATTR(io-timeout-fail, 0644, part_timeout_show, part_timeout_store);
#endif

static struct attribute *disk_attrs[] = {
	&dev_attr_range.attr,
	&dev_attr_ext_range.attr,
	&dev_attr_removable.attr,
	&dev_attr_hidden.attr,
	&dev_attr_ro.attr,
	&dev_attr_size.attr,
	&dev_attr_alignment_offset.attr,
	&dev_attr_discard_alignment.attr,
	&dev_attr_capability.attr,
	&dev_attr_stat.attr,
	&dev_attr_inflight.attr,
	&dev_attr_badblocks.attr,
#ifdef CONFIG_FAIL_MAKE_REQUEST
	&dev_attr_fail.attr,
#endif
#ifdef CONFIG_FAIL_IO_TIMEOUT
	&dev_attr_fail_timeout.attr,
#endif
	NULL
};

static umode_t disk_visible(struct kobject *kobj, struct attribute *a, int n)
{
	struct device *dev = container_of(kobj, typeof(*dev), kobj);
	struct gendisk *disk = dev_to_disk(dev);

	if (a == &dev_attr_badblocks.attr && !disk->bb)
		return 0;
	return a->mode;
}

static struct attribute_group disk_attr_group = {
	.attrs = disk_attrs,
	.is_visible = disk_visible,
};

static const struct attribute_group *disk_attr_groups[] = {
	&disk_attr_group,
	NULL
};

/**
 * disk_replace_part_tbl - replace disk->part_tbl in RCU-safe way
 * @disk: disk to replace part_tbl for
 * @new_ptbl: new part_tbl to install
 *
 * Replace disk->part_tbl with @new_ptbl in RCU-safe way.  The
 * original ptbl is freed using RCU callback.
 *
 * LOCKING:
 * Matching bd_mutex locked or the caller is the only user of @disk.
 */
static void disk_replace_part_tbl(struct gendisk *disk,
				  struct disk_part_tbl *new_ptbl)
{
	struct disk_part_tbl *old_ptbl =
		rcu_dereference_protected(disk->part_tbl, 1);

	rcu_assign_pointer(disk->part_tbl, new_ptbl);

	if (old_ptbl) {
		rcu_assign_pointer(old_ptbl->last_lookup, NULL);
		kfree_rcu(old_ptbl, rcu_head);
	}
}

/**
 * disk_expand_part_tbl - expand disk->part_tbl
 * @disk: disk to expand part_tbl for
 * @partno: expand such that this partno can fit in
 *
 * Expand disk->part_tbl such that @partno can fit in.  disk->part_tbl
 * uses RCU to allow unlocked dereferencing for stats and other stuff.
 *
 * LOCKING:
 * Matching bd_mutex locked or the caller is the only user of @disk.
 * Might sleep.
 *
 * RETURNS:
 * 0 on success, -errno on failure.
 */
int disk_expand_part_tbl(struct gendisk *disk, int partno)
{
	struct disk_part_tbl *old_ptbl =
		rcu_dereference_protected(disk->part_tbl, 1);
	struct disk_part_tbl *new_ptbl;
	int len = old_ptbl ? old_ptbl->len : 0;
	int i, target;
	size_t size;

	/*
	 * check for int overflow, since we can get here from blkpg_ioctl()
	 * with a user passed 'partno'.
	 */
	target = partno + 1;
	if (target < 0)
		return -EINVAL;

	/* disk_max_parts() is zero during initialization, ignore if so */
	if (disk_max_parts(disk) && target > disk_max_parts(disk))
		return -EINVAL;

	if (target <= len)
		return 0;

	size = sizeof(*new_ptbl) + target * sizeof(new_ptbl->part[0]);
	new_ptbl = kzalloc_node(size, GFP_KERNEL, disk->node_id);
	if (!new_ptbl)
		return -ENOMEM;

	new_ptbl->len = target;

	for (i = 0; i < len; i++)
		rcu_assign_pointer(new_ptbl->part[i], old_ptbl->part[i]);

	disk_replace_part_tbl(disk, new_ptbl);
	return 0;
}

static void disk_release(struct device *dev)
{
	struct gendisk *disk = dev_to_disk(dev);

	blk_free_devt(dev->devt);
	disk_release_events(disk);
	kfree(disk->random);
	disk_replace_part_tbl(disk, NULL);
	hd_free_part(&disk->part0);
	if (disk->queue)
		blk_put_queue(disk->queue);
	kfree(disk);
}
struct class block_class = {
	.name		= "block",
};

static char *block_devnode(struct device *dev, umode_t *mode,
			   kuid_t *uid, kgid_t *gid)
{
	struct gendisk *disk = dev_to_disk(dev);

	if (disk->devnode)
		return disk->devnode(disk, mode);
	return NULL;
}

static const struct device_type disk_type = {
	.name		= "disk",
	.groups		= disk_attr_groups,
	.release	= disk_release,
	.devnode	= block_devnode,
};

#ifdef CONFIG_PROC_FS
/*
 * aggregate disk stat collector.  Uses the same stats that the sysfs
 * entries do, above, but makes them available through one seq_file.
 *
 * The output looks suspiciously like /proc/partitions with a bunch of
 * extra fields.
 */
static int diskstats_show(struct seq_file *seqf, void *v)
{
	struct gendisk *gp = v;
	struct disk_part_iter piter;
	struct hd_struct *hd;
	char buf[BDEVNAME_SIZE];
	unsigned int inflight[2];
	int cpu;

	/*
	if (&disk_to_dev(gp)->kobj.entry == block_class.devices.next)
		seq_puts(seqf,	"major minor name"
				"     rio rmerge rsect ruse wio wmerge "
				"wsect wuse running use aveq"
				"\n\n");
	*/

	disk_part_iter_init(&piter, gp, DISK_PITER_INCL_EMPTY_PART0);
	while ((hd = disk_part_iter_next(&piter))) {
		cpu = part_stat_lock();
		part_round_stats(gp->queue, cpu, hd);
		part_stat_unlock();
		part_in_flight(gp->queue, hd, inflight);
		seq_printf(seqf, "%4d %7d %s "
			   "%lu %lu %lu %u "
			   "%lu %lu %lu %u "
			   "%u %u %u "
			   "%lu %lu %lu %u\n",
			   MAJOR(part_devt(hd)), MINOR(part_devt(hd)),
			   disk_name(gp, hd->partno, buf),
			   part_stat_read(hd, ios[STAT_READ]),
			   part_stat_read(hd, merges[STAT_READ]),
			   part_stat_read(hd, sectors[STAT_READ]),
<<<<<<< HEAD
			   jiffies_to_msecs(part_stat_read(hd, ticks[STAT_READ])),
			   part_stat_read(hd, ios[STAT_WRITE]),
			   part_stat_read(hd, merges[STAT_WRITE]),
			   part_stat_read(hd, sectors[STAT_WRITE]),
			   jiffies_to_msecs(part_stat_read(hd, ticks[STAT_WRITE])),
=======
			   (unsigned int)part_stat_read_msecs(hd, STAT_READ),
			   part_stat_read(hd, ios[STAT_WRITE]),
			   part_stat_read(hd, merges[STAT_WRITE]),
			   part_stat_read(hd, sectors[STAT_WRITE]),
			   (unsigned int)part_stat_read_msecs(hd, STAT_WRITE),
>>>>>>> f9885ef8
			   inflight[0],
			   jiffies_to_msecs(part_stat_read(hd, io_ticks)),
			   jiffies_to_msecs(part_stat_read(hd, time_in_queue)),
			   part_stat_read(hd, ios[STAT_DISCARD]),
			   part_stat_read(hd, merges[STAT_DISCARD]),
			   part_stat_read(hd, sectors[STAT_DISCARD]),
<<<<<<< HEAD
			   jiffies_to_msecs(part_stat_read(hd, ticks[STAT_DISCARD]))
=======
			   (unsigned int)part_stat_read_msecs(hd, STAT_DISCARD)
>>>>>>> f9885ef8
			);
	}
	disk_part_iter_exit(&piter);

	return 0;
}

static const struct seq_operations diskstats_op = {
	.start	= disk_seqf_start,
	.next	= disk_seqf_next,
	.stop	= disk_seqf_stop,
	.show	= diskstats_show
};

static int __init proc_genhd_init(void)
{
	proc_create_seq("diskstats", 0, NULL, &diskstats_op);
	proc_create_seq("partitions", 0, NULL, &partitions_op);
	return 0;
}
module_init(proc_genhd_init);
#endif /* CONFIG_PROC_FS */

dev_t blk_lookup_devt(const char *name, int partno)
{
	dev_t devt = MKDEV(0, 0);
	struct class_dev_iter iter;
	struct device *dev;

	class_dev_iter_init(&iter, &block_class, NULL, &disk_type);
	while ((dev = class_dev_iter_next(&iter))) {
		struct gendisk *disk = dev_to_disk(dev);
		struct hd_struct *part;

		if (strcmp(dev_name(dev), name))
			continue;

		if (partno < disk->minors) {
			/* We need to return the right devno, even
			 * if the partition doesn't exist yet.
			 */
			devt = MKDEV(MAJOR(dev->devt),
				     MINOR(dev->devt) + partno);
			break;
		}
		part = disk_get_part(disk, partno);
		if (part) {
			devt = part_devt(part);
			disk_put_part(part);
			break;
		}
		disk_put_part(part);
	}
	class_dev_iter_exit(&iter);
	return devt;
}
EXPORT_SYMBOL(blk_lookup_devt);

struct gendisk *__alloc_disk_node(int minors, int node_id)
{
	struct gendisk *disk;
	struct disk_part_tbl *ptbl;

	if (minors > DISK_MAX_PARTS) {
		printk(KERN_ERR
			"block: can't allocate more than %d partitions\n",
			DISK_MAX_PARTS);
		minors = DISK_MAX_PARTS;
	}

	disk = kzalloc_node(sizeof(struct gendisk), GFP_KERNEL, node_id);
	if (disk) {
		if (!init_part_stats(&disk->part0)) {
			kfree(disk);
			return NULL;
		}
		init_rwsem(&disk->lookup_sem);
		disk->node_id = node_id;
		if (disk_expand_part_tbl(disk, 0)) {
			free_part_stats(&disk->part0);
			kfree(disk);
			return NULL;
		}
		ptbl = rcu_dereference_protected(disk->part_tbl, 1);
		rcu_assign_pointer(ptbl->part[0], &disk->part0);

		/*
		 * set_capacity() and get_capacity() currently don't use
		 * seqcounter to read/update the part0->nr_sects. Still init
		 * the counter as we can read the sectors in IO submission
		 * patch using seqence counters.
		 *
		 * TODO: Ideally set_capacity() and get_capacity() should be
		 * converted to make use of bd_mutex and sequence counters.
		 */
		seqcount_init(&disk->part0.nr_sects_seq);
		if (hd_ref_init(&disk->part0)) {
			hd_free_part(&disk->part0);
			kfree(disk);
			return NULL;
		}

		disk->minors = minors;
		rand_initialize_disk(disk);
		disk_to_dev(disk)->class = &block_class;
		disk_to_dev(disk)->type = &disk_type;
		device_initialize(disk_to_dev(disk));
	}
	return disk;
}
EXPORT_SYMBOL(__alloc_disk_node);

struct kobject *get_disk_and_module(struct gendisk *disk)
{
	struct module *owner;
	struct kobject *kobj;

	if (!disk->fops)
		return NULL;
	owner = disk->fops->owner;
	if (owner && !try_module_get(owner))
		return NULL;
	kobj = kobject_get_unless_zero(&disk_to_dev(disk)->kobj);
	if (kobj == NULL) {
		module_put(owner);
		return NULL;
	}
	return kobj;

}
EXPORT_SYMBOL(get_disk_and_module);

void put_disk(struct gendisk *disk)
{
	if (disk)
		kobject_put(&disk_to_dev(disk)->kobj);
}
EXPORT_SYMBOL(put_disk);

/*
 * This is a counterpart of get_disk_and_module() and thus also of
 * get_gendisk().
 */
void put_disk_and_module(struct gendisk *disk)
{
	if (disk) {
		struct module *owner = disk->fops->owner;

		put_disk(disk);
		module_put(owner);
	}
}
EXPORT_SYMBOL(put_disk_and_module);

static void set_disk_ro_uevent(struct gendisk *gd, int ro)
{
	char event[] = "DISK_RO=1";
	char *envp[] = { event, NULL };

	if (!ro)
		event[8] = '0';
	kobject_uevent_env(&disk_to_dev(gd)->kobj, KOBJ_CHANGE, envp);
}

void set_device_ro(struct block_device *bdev, int flag)
{
	bdev->bd_part->policy = flag;
}

EXPORT_SYMBOL(set_device_ro);

void set_disk_ro(struct gendisk *disk, int flag)
{
	struct disk_part_iter piter;
	struct hd_struct *part;

	if (disk->part0.policy != flag) {
		set_disk_ro_uevent(disk, flag);
		disk->part0.policy = flag;
	}

	disk_part_iter_init(&piter, disk, DISK_PITER_INCL_EMPTY);
	while ((part = disk_part_iter_next(&piter)))
		part->policy = flag;
	disk_part_iter_exit(&piter);
}

EXPORT_SYMBOL(set_disk_ro);

int bdev_read_only(struct block_device *bdev)
{
	if (!bdev)
		return 0;
	return bdev->bd_part->policy;
}

EXPORT_SYMBOL(bdev_read_only);

int invalidate_partition(struct gendisk *disk, int partno)
{
	int res = 0;
	struct block_device *bdev = bdget_disk(disk, partno);
	if (bdev) {
		fsync_bdev(bdev);
		res = __invalidate_device(bdev, true);
		bdput(bdev);
	}
	return res;
}

EXPORT_SYMBOL(invalidate_partition);

/*
 * Disk events - monitor disk events like media change and eject request.
 */
struct disk_events {
	struct list_head	node;		/* all disk_event's */
	struct gendisk		*disk;		/* the associated disk */
	spinlock_t		lock;

	struct mutex		block_mutex;	/* protects blocking */
	int			block;		/* event blocking depth */
	unsigned int		pending;	/* events already sent out */
	unsigned int		clearing;	/* events being cleared */

	long			poll_msecs;	/* interval, -1 for default */
	struct delayed_work	dwork;
};

static const char *disk_events_strs[] = {
	[ilog2(DISK_EVENT_MEDIA_CHANGE)]	= "media_change",
	[ilog2(DISK_EVENT_EJECT_REQUEST)]	= "eject_request",
};

static char *disk_uevents[] = {
	[ilog2(DISK_EVENT_MEDIA_CHANGE)]	= "DISK_MEDIA_CHANGE=1",
	[ilog2(DISK_EVENT_EJECT_REQUEST)]	= "DISK_EJECT_REQUEST=1",
};

/* list of all disk_events */
static DEFINE_MUTEX(disk_events_mutex);
static LIST_HEAD(disk_events);

/* disable in-kernel polling by default */
static unsigned long disk_events_dfl_poll_msecs;

static unsigned long disk_events_poll_jiffies(struct gendisk *disk)
{
	struct disk_events *ev = disk->ev;
	long intv_msecs = 0;

	/*
	 * If device-specific poll interval is set, always use it.  If
	 * the default is being used, poll iff there are events which
	 * can't be monitored asynchronously.
	 */
	if (ev->poll_msecs >= 0)
		intv_msecs = ev->poll_msecs;
	else if (disk->events & ~disk->async_events)
		intv_msecs = disk_events_dfl_poll_msecs;

	return msecs_to_jiffies(intv_msecs);
}

/**
 * disk_block_events - block and flush disk event checking
 * @disk: disk to block events for
 *
 * On return from this function, it is guaranteed that event checking
 * isn't in progress and won't happen until unblocked by
 * disk_unblock_events().  Events blocking is counted and the actual
 * unblocking happens after the matching number of unblocks are done.
 *
 * Note that this intentionally does not block event checking from
 * disk_clear_events().
 *
 * CONTEXT:
 * Might sleep.
 */
void disk_block_events(struct gendisk *disk)
{
	struct disk_events *ev = disk->ev;
	unsigned long flags;
	bool cancel;

	if (!ev)
		return;

	/*
	 * Outer mutex ensures that the first blocker completes canceling
	 * the event work before further blockers are allowed to finish.
	 */
	mutex_lock(&ev->block_mutex);

	spin_lock_irqsave(&ev->lock, flags);
	cancel = !ev->block++;
	spin_unlock_irqrestore(&ev->lock, flags);

	if (cancel)
		cancel_delayed_work_sync(&disk->ev->dwork);

	mutex_unlock(&ev->block_mutex);
}

static void __disk_unblock_events(struct gendisk *disk, bool check_now)
{
	struct disk_events *ev = disk->ev;
	unsigned long intv;
	unsigned long flags;

	spin_lock_irqsave(&ev->lock, flags);

	if (WARN_ON_ONCE(ev->block <= 0))
		goto out_unlock;

	if (--ev->block)
		goto out_unlock;

	intv = disk_events_poll_jiffies(disk);
	if (check_now)
		queue_delayed_work(system_freezable_power_efficient_wq,
				&ev->dwork, 0);
	else if (intv)
		queue_delayed_work(system_freezable_power_efficient_wq,
				&ev->dwork, intv);
out_unlock:
	spin_unlock_irqrestore(&ev->lock, flags);
}

/**
 * disk_unblock_events - unblock disk event checking
 * @disk: disk to unblock events for
 *
 * Undo disk_block_events().  When the block count reaches zero, it
 * starts events polling if configured.
 *
 * CONTEXT:
 * Don't care.  Safe to call from irq context.
 */
void disk_unblock_events(struct gendisk *disk)
{
	if (disk->ev)
		__disk_unblock_events(disk, false);
}

/**
 * disk_flush_events - schedule immediate event checking and flushing
 * @disk: disk to check and flush events for
 * @mask: events to flush
 *
 * Schedule immediate event checking on @disk if not blocked.  Events in
 * @mask are scheduled to be cleared from the driver.  Note that this
 * doesn't clear the events from @disk->ev.
 *
 * CONTEXT:
 * If @mask is non-zero must be called with bdev->bd_mutex held.
 */
void disk_flush_events(struct gendisk *disk, unsigned int mask)
{
	struct disk_events *ev = disk->ev;

	if (!ev)
		return;

	spin_lock_irq(&ev->lock);
	ev->clearing |= mask;
	if (!ev->block)
		mod_delayed_work(system_freezable_power_efficient_wq,
				&ev->dwork, 0);
	spin_unlock_irq(&ev->lock);
}

/**
 * disk_clear_events - synchronously check, clear and return pending events
 * @disk: disk to fetch and clear events from
 * @mask: mask of events to be fetched and cleared
 *
 * Disk events are synchronously checked and pending events in @mask
 * are cleared and returned.  This ignores the block count.
 *
 * CONTEXT:
 * Might sleep.
 */
unsigned int disk_clear_events(struct gendisk *disk, unsigned int mask)
{
	const struct block_device_operations *bdops = disk->fops;
	struct disk_events *ev = disk->ev;
	unsigned int pending;
	unsigned int clearing = mask;

	if (!ev) {
		/* for drivers still using the old ->media_changed method */
		if ((mask & DISK_EVENT_MEDIA_CHANGE) &&
		    bdops->media_changed && bdops->media_changed(disk))
			return DISK_EVENT_MEDIA_CHANGE;
		return 0;
	}

	disk_block_events(disk);

	/*
	 * store the union of mask and ev->clearing on the stack so that the
	 * race with disk_flush_events does not cause ambiguity (ev->clearing
	 * can still be modified even if events are blocked).
	 */
	spin_lock_irq(&ev->lock);
	clearing |= ev->clearing;
	ev->clearing = 0;
	spin_unlock_irq(&ev->lock);

	disk_check_events(ev, &clearing);
	/*
	 * if ev->clearing is not 0, the disk_flush_events got called in the
	 * middle of this function, so we want to run the workfn without delay.
	 */
	__disk_unblock_events(disk, ev->clearing ? true : false);

	/* then, fetch and clear pending events */
	spin_lock_irq(&ev->lock);
	pending = ev->pending & mask;
	ev->pending &= ~mask;
	spin_unlock_irq(&ev->lock);
	WARN_ON_ONCE(clearing & mask);

	return pending;
}

/*
 * Separate this part out so that a different pointer for clearing_ptr can be
 * passed in for disk_clear_events.
 */
static void disk_events_workfn(struct work_struct *work)
{
	struct delayed_work *dwork = to_delayed_work(work);
	struct disk_events *ev = container_of(dwork, struct disk_events, dwork);

	disk_check_events(ev, &ev->clearing);
}

static void disk_check_events(struct disk_events *ev,
			      unsigned int *clearing_ptr)
{
	struct gendisk *disk = ev->disk;
	char *envp[ARRAY_SIZE(disk_uevents) + 1] = { };
	unsigned int clearing = *clearing_ptr;
	unsigned int events;
	unsigned long intv;
	int nr_events = 0, i;

	/* check events */
	events = disk->fops->check_events(disk, clearing);

	/* accumulate pending events and schedule next poll if necessary */
	spin_lock_irq(&ev->lock);

	events &= ~ev->pending;
	ev->pending |= events;
	*clearing_ptr &= ~clearing;

	intv = disk_events_poll_jiffies(disk);
	if (!ev->block && intv)
		queue_delayed_work(system_freezable_power_efficient_wq,
				&ev->dwork, intv);

	spin_unlock_irq(&ev->lock);

	/*
	 * Tell userland about new events.  Only the events listed in
	 * @disk->events are reported.  Unlisted events are processed the
	 * same internally but never get reported to userland.
	 */
	for (i = 0; i < ARRAY_SIZE(disk_uevents); i++)
		if (events & disk->events & (1 << i))
			envp[nr_events++] = disk_uevents[i];

	if (nr_events)
		kobject_uevent_env(&disk_to_dev(disk)->kobj, KOBJ_CHANGE, envp);
}

/*
 * A disk events enabled device has the following sysfs nodes under
 * its /sys/block/X/ directory.
 *
 * events		: list of all supported events
 * events_async		: list of events which can be detected w/o polling
 * events_poll_msecs	: polling interval, 0: disable, -1: system default
 */
static ssize_t __disk_events_show(unsigned int events, char *buf)
{
	const char *delim = "";
	ssize_t pos = 0;
	int i;

	for (i = 0; i < ARRAY_SIZE(disk_events_strs); i++)
		if (events & (1 << i)) {
			pos += sprintf(buf + pos, "%s%s",
				       delim, disk_events_strs[i]);
			delim = " ";
		}
	if (pos)
		pos += sprintf(buf + pos, "\n");
	return pos;
}

static ssize_t disk_events_show(struct device *dev,
				struct device_attribute *attr, char *buf)
{
	struct gendisk *disk = dev_to_disk(dev);

	return __disk_events_show(disk->events, buf);
}

static ssize_t disk_events_async_show(struct device *dev,
				      struct device_attribute *attr, char *buf)
{
	struct gendisk *disk = dev_to_disk(dev);

	return __disk_events_show(disk->async_events, buf);
}

static ssize_t disk_events_poll_msecs_show(struct device *dev,
					   struct device_attribute *attr,
					   char *buf)
{
	struct gendisk *disk = dev_to_disk(dev);

	return sprintf(buf, "%ld\n", disk->ev->poll_msecs);
}

static ssize_t disk_events_poll_msecs_store(struct device *dev,
					    struct device_attribute *attr,
					    const char *buf, size_t count)
{
	struct gendisk *disk = dev_to_disk(dev);
	long intv;

	if (!count || !sscanf(buf, "%ld", &intv))
		return -EINVAL;

	if (intv < 0 && intv != -1)
		return -EINVAL;

	disk_block_events(disk);
	disk->ev->poll_msecs = intv;
	__disk_unblock_events(disk, true);

	return count;
}

static const DEVICE_ATTR(events, 0444, disk_events_show, NULL);
static const DEVICE_ATTR(events_async, 0444, disk_events_async_show, NULL);
static const DEVICE_ATTR(events_poll_msecs, 0644,
			 disk_events_poll_msecs_show,
			 disk_events_poll_msecs_store);

static const struct attribute *disk_events_attrs[] = {
	&dev_attr_events.attr,
	&dev_attr_events_async.attr,
	&dev_attr_events_poll_msecs.attr,
	NULL,
};

/*
 * The default polling interval can be specified by the kernel
 * parameter block.events_dfl_poll_msecs which defaults to 0
 * (disable).  This can also be modified runtime by writing to
 * /sys/module/block/events_dfl_poll_msecs.
 */
static int disk_events_set_dfl_poll_msecs(const char *val,
					  const struct kernel_param *kp)
{
	struct disk_events *ev;
	int ret;

	ret = param_set_ulong(val, kp);
	if (ret < 0)
		return ret;

	mutex_lock(&disk_events_mutex);

	list_for_each_entry(ev, &disk_events, node)
		disk_flush_events(ev->disk, 0);

	mutex_unlock(&disk_events_mutex);

	return 0;
}

static const struct kernel_param_ops disk_events_dfl_poll_msecs_param_ops = {
	.set	= disk_events_set_dfl_poll_msecs,
	.get	= param_get_ulong,
};

#undef MODULE_PARAM_PREFIX
#define MODULE_PARAM_PREFIX	"block."

module_param_cb(events_dfl_poll_msecs, &disk_events_dfl_poll_msecs_param_ops,
		&disk_events_dfl_poll_msecs, 0644);

/*
 * disk_{alloc|add|del|release}_events - initialize and destroy disk_events.
 */
static void disk_alloc_events(struct gendisk *disk)
{
	struct disk_events *ev;

	if (!disk->fops->check_events)
		return;

	ev = kzalloc(sizeof(*ev), GFP_KERNEL);
	if (!ev) {
		pr_warn("%s: failed to initialize events\n", disk->disk_name);
		return;
	}

	INIT_LIST_HEAD(&ev->node);
	ev->disk = disk;
	spin_lock_init(&ev->lock);
	mutex_init(&ev->block_mutex);
	ev->block = 1;
	ev->poll_msecs = -1;
	INIT_DELAYED_WORK(&ev->dwork, disk_events_workfn);

	disk->ev = ev;
}

static void disk_add_events(struct gendisk *disk)
{
	if (!disk->ev)
		return;

	/* FIXME: error handling */
	if (sysfs_create_files(&disk_to_dev(disk)->kobj, disk_events_attrs) < 0)
		pr_warn("%s: failed to create sysfs files for events\n",
			disk->disk_name);

	mutex_lock(&disk_events_mutex);
	list_add_tail(&disk->ev->node, &disk_events);
	mutex_unlock(&disk_events_mutex);

	/*
	 * Block count is initialized to 1 and the following initial
	 * unblock kicks it into action.
	 */
	__disk_unblock_events(disk, true);
}

static void disk_del_events(struct gendisk *disk)
{
	if (!disk->ev)
		return;

	disk_block_events(disk);

	mutex_lock(&disk_events_mutex);
	list_del_init(&disk->ev->node);
	mutex_unlock(&disk_events_mutex);

	sysfs_remove_files(&disk_to_dev(disk)->kobj, disk_events_attrs);
}

static void disk_release_events(struct gendisk *disk)
{
	/* the block count should be 1 from disk_del_events() */
	WARN_ON_ONCE(disk->ev && disk->ev->block != 1);
	kfree(disk->ev);
}<|MERGE_RESOLUTION|>--- conflicted
+++ resolved
@@ -1343,30 +1343,18 @@
 			   part_stat_read(hd, ios[STAT_READ]),
 			   part_stat_read(hd, merges[STAT_READ]),
 			   part_stat_read(hd, sectors[STAT_READ]),
-<<<<<<< HEAD
-			   jiffies_to_msecs(part_stat_read(hd, ticks[STAT_READ])),
-			   part_stat_read(hd, ios[STAT_WRITE]),
-			   part_stat_read(hd, merges[STAT_WRITE]),
-			   part_stat_read(hd, sectors[STAT_WRITE]),
-			   jiffies_to_msecs(part_stat_read(hd, ticks[STAT_WRITE])),
-=======
 			   (unsigned int)part_stat_read_msecs(hd, STAT_READ),
 			   part_stat_read(hd, ios[STAT_WRITE]),
 			   part_stat_read(hd, merges[STAT_WRITE]),
 			   part_stat_read(hd, sectors[STAT_WRITE]),
 			   (unsigned int)part_stat_read_msecs(hd, STAT_WRITE),
->>>>>>> f9885ef8
 			   inflight[0],
 			   jiffies_to_msecs(part_stat_read(hd, io_ticks)),
 			   jiffies_to_msecs(part_stat_read(hd, time_in_queue)),
 			   part_stat_read(hd, ios[STAT_DISCARD]),
 			   part_stat_read(hd, merges[STAT_DISCARD]),
 			   part_stat_read(hd, sectors[STAT_DISCARD]),
-<<<<<<< HEAD
-			   jiffies_to_msecs(part_stat_read(hd, ticks[STAT_DISCARD]))
-=======
 			   (unsigned int)part_stat_read_msecs(hd, STAT_DISCARD)
->>>>>>> f9885ef8
 			);
 	}
 	disk_part_iter_exit(&piter);
