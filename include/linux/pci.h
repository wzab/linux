--- conflicted
+++ resolved
@@ -2280,7 +2280,6 @@
 	return false;
 }
 
-<<<<<<< HEAD
 /**
  * pci_uevent_ers - emit a uevent during recovery path of pci device
  * @pdev: pci device to check
@@ -2317,10 +2316,7 @@
 	}
 }
 
-/* provide the legacy pci_dma_* API */
-=======
 /* Provide the legacy pci_dma_* API */
->>>>>>> ab8c6093
 #include <linux/pci-dma-compat.h>
 
 #define pci_printk(level, pdev, fmt, arg...) \
