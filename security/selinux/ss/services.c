/*
 * Implementation of the security services.
 *
 * Authors : Stephen Smalley, <sds@epoch.ncsc.mil>
 *	     James Morris <jmorris@redhat.com>
 *
 * Updated: Trusted Computer Solutions, Inc. <dgoeddel@trustedcs.com>
 *
 *	Support for enhanced MLS infrastructure.
 *	Support for context based audit filters.
 *
 * Updated: Frank Mayer <mayerf@tresys.com> and Karl MacMillan <kmacmillan@tresys.com>
 *
 *	Added conditional policy language extensions
 *
 * Updated: Hewlett-Packard <paul.moore@hp.com>
 *
 *      Added support for NetLabel
 *      Added support for the policy capability bitmap
 *
 * Updated: Chad Sellers <csellers@tresys.com>
 *
 *  Added validation of kernel classes and permissions
 *
 * Updated: KaiGai Kohei <kaigai@ak.jp.nec.com>
 *
 *  Added support for bounds domain and audit messaged on masked permissions
 *
 * Updated: Guido Trentalancia <guido@trentalancia.com>
 *
 *  Added support for runtime switching of the policy type
 *
 * Copyright (C) 2008, 2009 NEC Corporation
 * Copyright (C) 2006, 2007 Hewlett-Packard Development Company, L.P.
 * Copyright (C) 2004-2006 Trusted Computer Solutions, Inc.
 * Copyright (C) 2003 - 2004, 2006 Tresys Technology, LLC
 * Copyright (C) 2003 Red Hat, Inc., James Morris <jmorris@redhat.com>
 *	This program is free software; you can redistribute it and/or modify
 *	it under the terms of the GNU General Public License as published by
 *	the Free Software Foundation, version 2.
 */
#include <linux/kernel.h>
#include <linux/slab.h>
#include <linux/string.h>
#include <linux/spinlock.h>
#include <linux/rcupdate.h>
#include <linux/errno.h>
#include <linux/in.h>
#include <linux/sched.h>
#include <linux/audit.h>
#include <linux/mutex.h>
#include <linux/selinux.h>
#include <linux/flex_array.h>
#include <linux/vmalloc.h>
#include <net/netlabel.h>

#include "flask.h"
#include "avc.h"
#include "avc_ss.h"
#include "security.h"
#include "context.h"
#include "policydb.h"
#include "sidtab.h"
#include "services.h"
#include "conditional.h"
#include "mls.h"
#include "objsec.h"
#include "netlabel.h"
#include "xfrm.h"
#include "ebitmap.h"
#include "audit.h"

extern void selnl_notify_policyload(u32 seqno);

int selinux_policycap_netpeer;
int selinux_policycap_openperm;

static DEFINE_RWLOCK(policy_rwlock);

static struct sidtab sidtab;
struct policydb policydb;
int ss_initialized;

/*
 * The largest sequence number that has been used when
 * providing an access decision to the access vector cache.
 * The sequence number only changes when a policy change
 * occurs.
 */
static u32 latest_granting;

/* Forward declaration. */
static int context_struct_to_string(struct context *context, char **scontext,
				    u32 *scontext_len);

static void context_struct_compute_av(struct context *scontext,
				      struct context *tcontext,
				      u16 tclass,
				      struct av_decision *avd);

struct selinux_mapping {
	u16 value; /* policy value */
	unsigned num_perms;
	u32 perms[sizeof(u32) * 8];
};

static struct selinux_mapping *current_mapping;
static u16 current_mapping_size;

static int selinux_set_mapping(struct policydb *pol,
			       struct security_class_mapping *map,
			       struct selinux_mapping **out_map_p,
			       u16 *out_map_size)
{
	struct selinux_mapping *out_map = NULL;
	size_t size = sizeof(struct selinux_mapping);
	u16 i, j;
	unsigned k;
	bool print_unknown_handle = false;

	/* Find number of classes in the input mapping */
	if (!map)
		return -EINVAL;
	i = 0;
	while (map[i].name)
		i++;

	/* Allocate space for the class records, plus one for class zero */
	out_map = kcalloc(++i, size, GFP_ATOMIC);
	if (!out_map)
		return -ENOMEM;

	/* Store the raw class and permission values */
	j = 0;
	while (map[j].name) {
		struct security_class_mapping *p_in = map + (j++);
		struct selinux_mapping *p_out = out_map + j;

		/* An empty class string skips ahead */
		if (!strcmp(p_in->name, "")) {
			p_out->num_perms = 0;
			continue;
		}

		p_out->value = string_to_security_class(pol, p_in->name);
		if (!p_out->value) {
			printk(KERN_INFO
			       "SELinux:  Class %s not defined in policy.\n",
			       p_in->name);
			if (pol->reject_unknown)
				goto err;
			p_out->num_perms = 0;
			print_unknown_handle = true;
			continue;
		}

		k = 0;
		while (p_in->perms && p_in->perms[k]) {
			/* An empty permission string skips ahead */
			if (!*p_in->perms[k]) {
				k++;
				continue;
			}
			p_out->perms[k] = string_to_av_perm(pol, p_out->value,
							    p_in->perms[k]);
			if (!p_out->perms[k]) {
				printk(KERN_INFO
				       "SELinux:  Permission %s in class %s not defined in policy.\n",
				       p_in->perms[k], p_in->name);
				if (pol->reject_unknown)
					goto err;
				print_unknown_handle = true;
			}

			k++;
		}
		p_out->num_perms = k;
	}

	if (print_unknown_handle)
		printk(KERN_INFO "SELinux: the above unknown classes and permissions will be %s\n",
		       pol->allow_unknown ? "allowed" : "denied");

	*out_map_p = out_map;
	*out_map_size = i;
	return 0;
err:
	kfree(out_map);
	return -EINVAL;
}

/*
 * Get real, policy values from mapped values
 */

static u16 unmap_class(u16 tclass)
{
	if (tclass < current_mapping_size)
		return current_mapping[tclass].value;

	return tclass;
}

/*
 * Get kernel value for class from its policy value
 */
static u16 map_class(u16 pol_value)
{
	u16 i;

	for (i = 1; i < current_mapping_size; i++) {
		if (current_mapping[i].value == pol_value)
			return i;
	}

<<<<<<< HEAD
	return pol_value;
=======
	return SECCLASS_NULL;
>>>>>>> 00b317a4
}

static void map_decision(u16 tclass, struct av_decision *avd,
			 int allow_unknown)
{
	if (tclass < current_mapping_size) {
		unsigned i, n = current_mapping[tclass].num_perms;
		u32 result;

		for (i = 0, result = 0; i < n; i++) {
			if (avd->allowed & current_mapping[tclass].perms[i])
				result |= 1<<i;
			if (allow_unknown && !current_mapping[tclass].perms[i])
				result |= 1<<i;
		}
		avd->allowed = result;

		for (i = 0, result = 0; i < n; i++)
			if (avd->auditallow & current_mapping[tclass].perms[i])
				result |= 1<<i;
		avd->auditallow = result;

		for (i = 0, result = 0; i < n; i++) {
			if (avd->auditdeny & current_mapping[tclass].perms[i])
				result |= 1<<i;
			if (!allow_unknown && !current_mapping[tclass].perms[i])
				result |= 1<<i;
		}
		/*
		 * In case the kernel has a bug and requests a permission
		 * between num_perms and the maximum permission number, we
		 * should audit that denial
		 */
		for (; i < (sizeof(u32)*8); i++)
			result |= 1<<i;
		avd->auditdeny = result;
	}
}

int security_mls_enabled(void)
{
	return policydb.mls_enabled;
}

/*
 * Return the boolean value of a constraint expression
 * when it is applied to the specified source and target
 * security contexts.
 *
 * xcontext is a special beast...  It is used by the validatetrans rules
 * only.  For these rules, scontext is the context before the transition,
 * tcontext is the context after the transition, and xcontext is the context
 * of the process performing the transition.  All other callers of
 * constraint_expr_eval should pass in NULL for xcontext.
 */
static int constraint_expr_eval(struct context *scontext,
				struct context *tcontext,
				struct context *xcontext,
				struct constraint_expr *cexpr)
{
	u32 val1, val2;
	struct context *c;
	struct role_datum *r1, *r2;
	struct mls_level *l1, *l2;
	struct constraint_expr *e;
	int s[CEXPR_MAXDEPTH];
	int sp = -1;

	for (e = cexpr; e; e = e->next) {
		switch (e->expr_type) {
		case CEXPR_NOT:
			BUG_ON(sp < 0);
			s[sp] = !s[sp];
			break;
		case CEXPR_AND:
			BUG_ON(sp < 1);
			sp--;
			s[sp] &= s[sp + 1];
			break;
		case CEXPR_OR:
			BUG_ON(sp < 1);
			sp--;
			s[sp] |= s[sp + 1];
			break;
		case CEXPR_ATTR:
			if (sp == (CEXPR_MAXDEPTH - 1))
				return 0;
			switch (e->attr) {
			case CEXPR_USER:
				val1 = scontext->user;
				val2 = tcontext->user;
				break;
			case CEXPR_TYPE:
				val1 = scontext->type;
				val2 = tcontext->type;
				break;
			case CEXPR_ROLE:
				val1 = scontext->role;
				val2 = tcontext->role;
				r1 = policydb.role_val_to_struct[val1 - 1];
				r2 = policydb.role_val_to_struct[val2 - 1];
				switch (e->op) {
				case CEXPR_DOM:
					s[++sp] = ebitmap_get_bit(&r1->dominates,
								  val2 - 1);
					continue;
				case CEXPR_DOMBY:
					s[++sp] = ebitmap_get_bit(&r2->dominates,
								  val1 - 1);
					continue;
				case CEXPR_INCOMP:
					s[++sp] = (!ebitmap_get_bit(&r1->dominates,
								    val2 - 1) &&
						   !ebitmap_get_bit(&r2->dominates,
								    val1 - 1));
					continue;
				default:
					break;
				}
				break;
			case CEXPR_L1L2:
				l1 = &(scontext->range.level[0]);
				l2 = &(tcontext->range.level[0]);
				goto mls_ops;
			case CEXPR_L1H2:
				l1 = &(scontext->range.level[0]);
				l2 = &(tcontext->range.level[1]);
				goto mls_ops;
			case CEXPR_H1L2:
				l1 = &(scontext->range.level[1]);
				l2 = &(tcontext->range.level[0]);
				goto mls_ops;
			case CEXPR_H1H2:
				l1 = &(scontext->range.level[1]);
				l2 = &(tcontext->range.level[1]);
				goto mls_ops;
			case CEXPR_L1H1:
				l1 = &(scontext->range.level[0]);
				l2 = &(scontext->range.level[1]);
				goto mls_ops;
			case CEXPR_L2H2:
				l1 = &(tcontext->range.level[0]);
				l2 = &(tcontext->range.level[1]);
				goto mls_ops;
mls_ops:
			switch (e->op) {
			case CEXPR_EQ:
				s[++sp] = mls_level_eq(l1, l2);
				continue;
			case CEXPR_NEQ:
				s[++sp] = !mls_level_eq(l1, l2);
				continue;
			case CEXPR_DOM:
				s[++sp] = mls_level_dom(l1, l2);
				continue;
			case CEXPR_DOMBY:
				s[++sp] = mls_level_dom(l2, l1);
				continue;
			case CEXPR_INCOMP:
				s[++sp] = mls_level_incomp(l2, l1);
				continue;
			default:
				BUG();
				return 0;
			}
			break;
			default:
				BUG();
				return 0;
			}

			switch (e->op) {
			case CEXPR_EQ:
				s[++sp] = (val1 == val2);
				break;
			case CEXPR_NEQ:
				s[++sp] = (val1 != val2);
				break;
			default:
				BUG();
				return 0;
			}
			break;
		case CEXPR_NAMES:
			if (sp == (CEXPR_MAXDEPTH-1))
				return 0;
			c = scontext;
			if (e->attr & CEXPR_TARGET)
				c = tcontext;
			else if (e->attr & CEXPR_XTARGET) {
				c = xcontext;
				if (!c) {
					BUG();
					return 0;
				}
			}
			if (e->attr & CEXPR_USER)
				val1 = c->user;
			else if (e->attr & CEXPR_ROLE)
				val1 = c->role;
			else if (e->attr & CEXPR_TYPE)
				val1 = c->type;
			else {
				BUG();
				return 0;
			}

			switch (e->op) {
			case CEXPR_EQ:
				s[++sp] = ebitmap_get_bit(&e->names, val1 - 1);
				break;
			case CEXPR_NEQ:
				s[++sp] = !ebitmap_get_bit(&e->names, val1 - 1);
				break;
			default:
				BUG();
				return 0;
			}
			break;
		default:
			BUG();
			return 0;
		}
	}

	BUG_ON(sp != 0);
	return s[0];
}

/*
 * security_dump_masked_av - dumps masked permissions during
 * security_compute_av due to RBAC, MLS/Constraint and Type bounds.
 */
static int dump_masked_av_helper(void *k, void *d, void *args)
{
	struct perm_datum *pdatum = d;
	char **permission_names = args;

	BUG_ON(pdatum->value < 1 || pdatum->value > 32);

	permission_names[pdatum->value - 1] = (char *)k;

	return 0;
}

static void security_dump_masked_av(struct context *scontext,
				    struct context *tcontext,
				    u16 tclass,
				    u32 permissions,
				    const char *reason)
{
	struct common_datum *common_dat;
	struct class_datum *tclass_dat;
	struct audit_buffer *ab;
	char *tclass_name;
	char *scontext_name = NULL;
	char *tcontext_name = NULL;
	char *permission_names[32];
	int index;
	u32 length;
	bool need_comma = false;

	if (!permissions)
		return;

	tclass_name = sym_name(&policydb, SYM_CLASSES, tclass - 1);
	tclass_dat = policydb.class_val_to_struct[tclass - 1];
	common_dat = tclass_dat->comdatum;

	/* init permission_names */
	if (common_dat &&
	    hashtab_map(common_dat->permissions.table,
			dump_masked_av_helper, permission_names) < 0)
		goto out;

	if (hashtab_map(tclass_dat->permissions.table,
			dump_masked_av_helper, permission_names) < 0)
		goto out;

	/* get scontext/tcontext in text form */
	if (context_struct_to_string(scontext,
				     &scontext_name, &length) < 0)
		goto out;

	if (context_struct_to_string(tcontext,
				     &tcontext_name, &length) < 0)
		goto out;

	/* audit a message */
	ab = audit_log_start(current->audit_context,
			     GFP_ATOMIC, AUDIT_SELINUX_ERR);
	if (!ab)
		goto out;

	audit_log_format(ab, "op=security_compute_av reason=%s "
			 "scontext=%s tcontext=%s tclass=%s perms=",
			 reason, scontext_name, tcontext_name, tclass_name);

	for (index = 0; index < 32; index++) {
		u32 mask = (1 << index);

		if ((mask & permissions) == 0)
			continue;

		audit_log_format(ab, "%s%s",
				 need_comma ? "," : "",
				 permission_names[index]
				 ? permission_names[index] : "????");
		need_comma = true;
	}
	audit_log_end(ab);
out:
	/* release scontext/tcontext */
	kfree(tcontext_name);
	kfree(scontext_name);

	return;
}

/*
 * security_boundary_permission - drops violated permissions
 * on boundary constraint.
 */
static void type_attribute_bounds_av(struct context *scontext,
				     struct context *tcontext,
				     u16 tclass,
				     struct av_decision *avd)
{
	struct context lo_scontext;
	struct context lo_tcontext;
	struct av_decision lo_avd;
	struct type_datum *source;
	struct type_datum *target;
	u32 masked = 0;

	source = flex_array_get_ptr(policydb.type_val_to_struct_array,
				    scontext->type - 1);
	BUG_ON(!source);

	target = flex_array_get_ptr(policydb.type_val_to_struct_array,
				    tcontext->type - 1);
	BUG_ON(!target);

	if (source->bounds) {
		memset(&lo_avd, 0, sizeof(lo_avd));

		memcpy(&lo_scontext, scontext, sizeof(lo_scontext));
		lo_scontext.type = source->bounds;

		context_struct_compute_av(&lo_scontext,
					  tcontext,
					  tclass,
					  &lo_avd);
		if ((lo_avd.allowed & avd->allowed) == avd->allowed)
			return;		/* no masked permission */
		masked = ~lo_avd.allowed & avd->allowed;
	}

	if (target->bounds) {
		memset(&lo_avd, 0, sizeof(lo_avd));

		memcpy(&lo_tcontext, tcontext, sizeof(lo_tcontext));
		lo_tcontext.type = target->bounds;

		context_struct_compute_av(scontext,
					  &lo_tcontext,
					  tclass,
					  &lo_avd);
		if ((lo_avd.allowed & avd->allowed) == avd->allowed)
			return;		/* no masked permission */
		masked = ~lo_avd.allowed & avd->allowed;
	}

	if (source->bounds && target->bounds) {
		memset(&lo_avd, 0, sizeof(lo_avd));
		/*
		 * lo_scontext and lo_tcontext are already
		 * set up.
		 */

		context_struct_compute_av(&lo_scontext,
					  &lo_tcontext,
					  tclass,
					  &lo_avd);
		if ((lo_avd.allowed & avd->allowed) == avd->allowed)
			return;		/* no masked permission */
		masked = ~lo_avd.allowed & avd->allowed;
	}

	if (masked) {
		/* mask violated permissions */
		avd->allowed &= ~masked;

		/* audit masked permissions */
		security_dump_masked_av(scontext, tcontext,
					tclass, masked, "bounds");
	}
}

/*
 * Compute access vectors based on a context structure pair for
 * the permissions in a particular class.
 */
static void context_struct_compute_av(struct context *scontext,
				      struct context *tcontext,
				      u16 tclass,
				      struct av_decision *avd)
{
	struct constraint_node *constraint;
	struct role_allow *ra;
	struct avtab_key avkey;
	struct avtab_node *node;
	struct class_datum *tclass_datum;
	struct ebitmap *sattr, *tattr;
	struct ebitmap_node *snode, *tnode;
	unsigned int i, j;

	avd->allowed = 0;
	avd->auditallow = 0;
	avd->auditdeny = 0xffffffff;

	if (unlikely(!tclass || tclass > policydb.p_classes.nprim)) {
		if (printk_ratelimit())
			printk(KERN_WARNING "SELinux:  Invalid class %hu\n", tclass);
		return;
	}

	tclass_datum = policydb.class_val_to_struct[tclass - 1];

	/*
	 * If a specific type enforcement rule was defined for
	 * this permission check, then use it.
	 */
	avkey.target_class = tclass;
	avkey.specified = AVTAB_AV;
	sattr = flex_array_get(policydb.type_attr_map_array, scontext->type - 1);
	BUG_ON(!sattr);
	tattr = flex_array_get(policydb.type_attr_map_array, tcontext->type - 1);
	BUG_ON(!tattr);
	ebitmap_for_each_positive_bit(sattr, snode, i) {
		ebitmap_for_each_positive_bit(tattr, tnode, j) {
			avkey.source_type = i + 1;
			avkey.target_type = j + 1;
			for (node = avtab_search_node(&policydb.te_avtab, &avkey);
			     node;
			     node = avtab_search_node_next(node, avkey.specified)) {
				if (node->key.specified == AVTAB_ALLOWED)
					avd->allowed |= node->datum.data;
				else if (node->key.specified == AVTAB_AUDITALLOW)
					avd->auditallow |= node->datum.data;
				else if (node->key.specified == AVTAB_AUDITDENY)
					avd->auditdeny &= node->datum.data;
			}

			/* Check conditional av table for additional permissions */
			cond_compute_av(&policydb.te_cond_avtab, &avkey, avd);

		}
	}

	/*
	 * Remove any permissions prohibited by a constraint (this includes
	 * the MLS policy).
	 */
	constraint = tclass_datum->constraints;
	while (constraint) {
		if ((constraint->permissions & (avd->allowed)) &&
		    !constraint_expr_eval(scontext, tcontext, NULL,
					  constraint->expr)) {
			avd->allowed &= ~(constraint->permissions);
		}
		constraint = constraint->next;
	}

	/*
	 * If checking process transition permission and the
	 * role is changing, then check the (current_role, new_role)
	 * pair.
	 */
	if (tclass == policydb.process_class &&
	    (avd->allowed & policydb.process_trans_perms) &&
	    scontext->role != tcontext->role) {
		for (ra = policydb.role_allow; ra; ra = ra->next) {
			if (scontext->role == ra->role &&
			    tcontext->role == ra->new_role)
				break;
		}
		if (!ra)
			avd->allowed &= ~policydb.process_trans_perms;
	}

	/*
	 * If the given source and target types have boundary
	 * constraint, lazy checks have to mask any violated
	 * permission and notice it to userspace via audit.
	 */
	type_attribute_bounds_av(scontext, tcontext,
				 tclass, avd);
}

static int security_validtrans_handle_fail(struct context *ocontext,
					   struct context *ncontext,
					   struct context *tcontext,
					   u16 tclass)
{
	char *o = NULL, *n = NULL, *t = NULL;
	u32 olen, nlen, tlen;

	if (context_struct_to_string(ocontext, &o, &olen))
		goto out;
	if (context_struct_to_string(ncontext, &n, &nlen))
		goto out;
	if (context_struct_to_string(tcontext, &t, &tlen))
		goto out;
	audit_log(current->audit_context, GFP_ATOMIC, AUDIT_SELINUX_ERR,
		  "security_validate_transition:  denied for"
		  " oldcontext=%s newcontext=%s taskcontext=%s tclass=%s",
		  o, n, t, sym_name(&policydb, SYM_CLASSES, tclass-1));
out:
	kfree(o);
	kfree(n);
	kfree(t);

	if (!selinux_enforcing)
		return 0;
	return -EPERM;
}

int security_validate_transition(u32 oldsid, u32 newsid, u32 tasksid,
				 u16 orig_tclass)
{
	struct context *ocontext;
	struct context *ncontext;
	struct context *tcontext;
	struct class_datum *tclass_datum;
	struct constraint_node *constraint;
	u16 tclass;
	int rc = 0;

	if (!ss_initialized)
		return 0;

	read_lock(&policy_rwlock);

	tclass = unmap_class(orig_tclass);

	if (!tclass || tclass > policydb.p_classes.nprim) {
		printk(KERN_ERR "SELinux: %s:  unrecognized class %d\n",
			__func__, tclass);
		rc = -EINVAL;
		goto out;
	}
	tclass_datum = policydb.class_val_to_struct[tclass - 1];

	ocontext = sidtab_search(&sidtab, oldsid);
	if (!ocontext) {
		printk(KERN_ERR "SELinux: %s:  unrecognized SID %d\n",
			__func__, oldsid);
		rc = -EINVAL;
		goto out;
	}

	ncontext = sidtab_search(&sidtab, newsid);
	if (!ncontext) {
		printk(KERN_ERR "SELinux: %s:  unrecognized SID %d\n",
			__func__, newsid);
		rc = -EINVAL;
		goto out;
	}

	tcontext = sidtab_search(&sidtab, tasksid);
	if (!tcontext) {
		printk(KERN_ERR "SELinux: %s:  unrecognized SID %d\n",
			__func__, tasksid);
		rc = -EINVAL;
		goto out;
	}

	constraint = tclass_datum->validatetrans;
	while (constraint) {
		if (!constraint_expr_eval(ocontext, ncontext, tcontext,
					  constraint->expr)) {
			rc = security_validtrans_handle_fail(ocontext, ncontext,
							     tcontext, tclass);
			goto out;
		}
		constraint = constraint->next;
	}

out:
	read_unlock(&policy_rwlock);
	return rc;
}

/*
 * security_bounded_transition - check whether the given
 * transition is directed to bounded, or not.
 * It returns 0, if @newsid is bounded by @oldsid.
 * Otherwise, it returns error code.
 *
 * @oldsid : current security identifier
 * @newsid : destinated security identifier
 */
int security_bounded_transition(u32 old_sid, u32 new_sid)
{
	struct context *old_context, *new_context;
	struct type_datum *type;
	int index;
	int rc;

	read_lock(&policy_rwlock);

	rc = -EINVAL;
	old_context = sidtab_search(&sidtab, old_sid);
	if (!old_context) {
		printk(KERN_ERR "SELinux: %s: unrecognized SID %u\n",
		       __func__, old_sid);
		goto out;
	}

	rc = -EINVAL;
	new_context = sidtab_search(&sidtab, new_sid);
	if (!new_context) {
		printk(KERN_ERR "SELinux: %s: unrecognized SID %u\n",
		       __func__, new_sid);
		goto out;
	}

	rc = 0;
	/* type/domain unchanged */
	if (old_context->type == new_context->type)
		goto out;

	index = new_context->type;
	while (true) {
		type = flex_array_get_ptr(policydb.type_val_to_struct_array,
					  index - 1);
		BUG_ON(!type);

		/* not bounded anymore */
		rc = -EPERM;
		if (!type->bounds)
			break;

		/* @newsid is bounded by @oldsid */
		rc = 0;
		if (type->bounds == old_context->type)
			break;

		index = type->bounds;
	}

	if (rc) {
		char *old_name = NULL;
		char *new_name = NULL;
		u32 length;

		if (!context_struct_to_string(old_context,
					      &old_name, &length) &&
		    !context_struct_to_string(new_context,
					      &new_name, &length)) {
			audit_log(current->audit_context,
				  GFP_ATOMIC, AUDIT_SELINUX_ERR,
				  "op=security_bounded_transition "
				  "result=denied "
				  "oldcontext=%s newcontext=%s",
				  old_name, new_name);
		}
		kfree(new_name);
		kfree(old_name);
	}
out:
	read_unlock(&policy_rwlock);

	return rc;
}

static void avd_init(struct av_decision *avd)
{
	avd->allowed = 0;
	avd->auditallow = 0;
	avd->auditdeny = 0xffffffff;
	avd->seqno = latest_granting;
	avd->flags = 0;
}


/**
 * security_compute_av - Compute access vector decisions.
 * @ssid: source security identifier
 * @tsid: target security identifier
 * @tclass: target security class
 * @avd: access vector decisions
 *
 * Compute a set of access vector decisions based on the
 * SID pair (@ssid, @tsid) for the permissions in @tclass.
 */
void security_compute_av(u32 ssid,
			 u32 tsid,
			 u16 orig_tclass,
			 struct av_decision *avd)
{
	u16 tclass;
	struct context *scontext = NULL, *tcontext = NULL;

	read_lock(&policy_rwlock);
	avd_init(avd);
	if (!ss_initialized)
		goto allow;

	scontext = sidtab_search(&sidtab, ssid);
	if (!scontext) {
		printk(KERN_ERR "SELinux: %s:  unrecognized SID %d\n",
		       __func__, ssid);
		goto out;
	}

	/* permissive domain? */
	if (ebitmap_get_bit(&policydb.permissive_map, scontext->type))
		avd->flags |= AVD_FLAGS_PERMISSIVE;

	tcontext = sidtab_search(&sidtab, tsid);
	if (!tcontext) {
		printk(KERN_ERR "SELinux: %s:  unrecognized SID %d\n",
		       __func__, tsid);
		goto out;
	}

	tclass = unmap_class(orig_tclass);
	if (unlikely(orig_tclass && !tclass)) {
		if (policydb.allow_unknown)
			goto allow;
		goto out;
	}
	context_struct_compute_av(scontext, tcontext, tclass, avd);
	map_decision(orig_tclass, avd, policydb.allow_unknown);
out:
	read_unlock(&policy_rwlock);
	return;
allow:
	avd->allowed = 0xffffffff;
	goto out;
}

void security_compute_av_user(u32 ssid,
			      u32 tsid,
			      u16 tclass,
			      struct av_decision *avd)
{
	struct context *scontext = NULL, *tcontext = NULL;

	read_lock(&policy_rwlock);
	avd_init(avd);
	if (!ss_initialized)
		goto allow;

	scontext = sidtab_search(&sidtab, ssid);
	if (!scontext) {
		printk(KERN_ERR "SELinux: %s:  unrecognized SID %d\n",
		       __func__, ssid);
		goto out;
	}

	/* permissive domain? */
	if (ebitmap_get_bit(&policydb.permissive_map, scontext->type))
		avd->flags |= AVD_FLAGS_PERMISSIVE;

	tcontext = sidtab_search(&sidtab, tsid);
	if (!tcontext) {
		printk(KERN_ERR "SELinux: %s:  unrecognized SID %d\n",
		       __func__, tsid);
		goto out;
	}

	if (unlikely(!tclass)) {
		if (policydb.allow_unknown)
			goto allow;
		goto out;
	}

	context_struct_compute_av(scontext, tcontext, tclass, avd);
 out:
	read_unlock(&policy_rwlock);
	return;
allow:
	avd->allowed = 0xffffffff;
	goto out;
}

/*
 * Write the security context string representation of
 * the context structure `context' into a dynamically
 * allocated string of the correct size.  Set `*scontext'
 * to point to this string and set `*scontext_len' to
 * the length of the string.
 */
static int context_struct_to_string(struct context *context, char **scontext, u32 *scontext_len)
{
	char *scontextp;

	if (scontext)
		*scontext = NULL;
	*scontext_len = 0;

	if (context->len) {
		*scontext_len = context->len;
		*scontext = kstrdup(context->str, GFP_ATOMIC);
		if (!(*scontext))
			return -ENOMEM;
		return 0;
	}

	/* Compute the size of the context. */
	*scontext_len += strlen(sym_name(&policydb, SYM_USERS, context->user - 1)) + 1;
	*scontext_len += strlen(sym_name(&policydb, SYM_ROLES, context->role - 1)) + 1;
	*scontext_len += strlen(sym_name(&policydb, SYM_TYPES, context->type - 1)) + 1;
	*scontext_len += mls_compute_context_len(context);

	if (!scontext)
		return 0;

	/* Allocate space for the context; caller must free this space. */
	scontextp = kmalloc(*scontext_len, GFP_ATOMIC);
	if (!scontextp)
		return -ENOMEM;
	*scontext = scontextp;

	/*
	 * Copy the user name, role name and type name into the context.
	 */
	sprintf(scontextp, "%s:%s:%s",
		sym_name(&policydb, SYM_USERS, context->user - 1),
		sym_name(&policydb, SYM_ROLES, context->role - 1),
		sym_name(&policydb, SYM_TYPES, context->type - 1));
	scontextp += strlen(sym_name(&policydb, SYM_USERS, context->user - 1)) +
		     1 + strlen(sym_name(&policydb, SYM_ROLES, context->role - 1)) +
		     1 + strlen(sym_name(&policydb, SYM_TYPES, context->type - 1));

	mls_sid_to_context(context, &scontextp);

	*scontextp = 0;

	return 0;
}

#include "initial_sid_to_string.h"

const char *security_get_initial_sid_context(u32 sid)
{
	if (unlikely(sid > SECINITSID_NUM))
		return NULL;
	return initial_sid_to_string[sid];
}

static int security_sid_to_context_core(u32 sid, char **scontext,
					u32 *scontext_len, int force)
{
	struct context *context;
	int rc = 0;

	if (scontext)
		*scontext = NULL;
	*scontext_len  = 0;

	if (!ss_initialized) {
		if (sid <= SECINITSID_NUM) {
			char *scontextp;

			*scontext_len = strlen(initial_sid_to_string[sid]) + 1;
			if (!scontext)
				goto out;
			scontextp = kmalloc(*scontext_len, GFP_ATOMIC);
			if (!scontextp) {
				rc = -ENOMEM;
				goto out;
			}
			strcpy(scontextp, initial_sid_to_string[sid]);
			*scontext = scontextp;
			goto out;
		}
		printk(KERN_ERR "SELinux: %s:  called before initial "
		       "load_policy on unknown SID %d\n", __func__, sid);
		rc = -EINVAL;
		goto out;
	}
	read_lock(&policy_rwlock);
	if (force)
		context = sidtab_search_force(&sidtab, sid);
	else
		context = sidtab_search(&sidtab, sid);
	if (!context) {
		printk(KERN_ERR "SELinux: %s:  unrecognized SID %d\n",
			__func__, sid);
		rc = -EINVAL;
		goto out_unlock;
	}
	rc = context_struct_to_string(context, scontext, scontext_len);
out_unlock:
	read_unlock(&policy_rwlock);
out:
	return rc;

}

/**
 * security_sid_to_context - Obtain a context for a given SID.
 * @sid: security identifier, SID
 * @scontext: security context
 * @scontext_len: length in bytes
 *
 * Write the string representation of the context associated with @sid
 * into a dynamically allocated string of the correct size.  Set @scontext
 * to point to this string and set @scontext_len to the length of the string.
 */
int security_sid_to_context(u32 sid, char **scontext, u32 *scontext_len)
{
	return security_sid_to_context_core(sid, scontext, scontext_len, 0);
}

int security_sid_to_context_force(u32 sid, char **scontext, u32 *scontext_len)
{
	return security_sid_to_context_core(sid, scontext, scontext_len, 1);
}

/*
 * Caveat:  Mutates scontext.
 */
static int string_to_context_struct(struct policydb *pol,
				    struct sidtab *sidtabp,
				    char *scontext,
				    u32 scontext_len,
				    struct context *ctx,
				    u32 def_sid)
{
	struct role_datum *role;
	struct type_datum *typdatum;
	struct user_datum *usrdatum;
	char *scontextp, *p, oldc;
	int rc = 0;

	context_init(ctx);

	/* Parse the security context. */

	rc = -EINVAL;
	scontextp = (char *) scontext;

	/* Extract the user. */
	p = scontextp;
	while (*p && *p != ':')
		p++;

	if (*p == 0)
		goto out;

	*p++ = 0;

	usrdatum = hashtab_search(pol->p_users.table, scontextp);
	if (!usrdatum)
		goto out;

	ctx->user = usrdatum->value;

	/* Extract role. */
	scontextp = p;
	while (*p && *p != ':')
		p++;

	if (*p == 0)
		goto out;

	*p++ = 0;

	role = hashtab_search(pol->p_roles.table, scontextp);
	if (!role)
		goto out;
	ctx->role = role->value;

	/* Extract type. */
	scontextp = p;
	while (*p && *p != ':')
		p++;
	oldc = *p;
	*p++ = 0;

	typdatum = hashtab_search(pol->p_types.table, scontextp);
	if (!typdatum || typdatum->attribute)
		goto out;

	ctx->type = typdatum->value;

	rc = mls_context_to_sid(pol, oldc, &p, ctx, sidtabp, def_sid);
	if (rc)
		goto out;

	rc = -EINVAL;
	if ((p - scontext) < scontext_len)
		goto out;

	/* Check the validity of the new context. */
	if (!policydb_context_isvalid(pol, ctx))
		goto out;
	rc = 0;
out:
	if (rc)
		context_destroy(ctx);
	return rc;
}

static int security_context_to_sid_core(const char *scontext, u32 scontext_len,
					u32 *sid, u32 def_sid, gfp_t gfp_flags,
					int force)
{
	char *scontext2, *str = NULL;
	struct context context;
	int rc = 0;

	if (!ss_initialized) {
		int i;

		for (i = 1; i < SECINITSID_NUM; i++) {
			if (!strcmp(initial_sid_to_string[i], scontext)) {
				*sid = i;
				return 0;
			}
		}
		*sid = SECINITSID_KERNEL;
		return 0;
	}
	*sid = SECSID_NULL;

	/* Copy the string so that we can modify the copy as we parse it. */
	scontext2 = kmalloc(scontext_len + 1, gfp_flags);
	if (!scontext2)
		return -ENOMEM;
	memcpy(scontext2, scontext, scontext_len);
	scontext2[scontext_len] = 0;

	if (force) {
		/* Save another copy for storing in uninterpreted form */
		rc = -ENOMEM;
		str = kstrdup(scontext2, gfp_flags);
		if (!str)
			goto out;
	}

	read_lock(&policy_rwlock);
	rc = string_to_context_struct(&policydb, &sidtab, scontext2,
				      scontext_len, &context, def_sid);
	if (rc == -EINVAL && force) {
		context.str = str;
		context.len = scontext_len;
		str = NULL;
	} else if (rc)
		goto out_unlock;
	rc = sidtab_context_to_sid(&sidtab, &context, sid);
	context_destroy(&context);
out_unlock:
	read_unlock(&policy_rwlock);
out:
	kfree(scontext2);
	kfree(str);
	return rc;
}

/**
 * security_context_to_sid - Obtain a SID for a given security context.
 * @scontext: security context
 * @scontext_len: length in bytes
 * @sid: security identifier, SID
 *
 * Obtains a SID associated with the security context that
 * has the string representation specified by @scontext.
 * Returns -%EINVAL if the context is invalid, -%ENOMEM if insufficient
 * memory is available, or 0 on success.
 */
int security_context_to_sid(const char *scontext, u32 scontext_len, u32 *sid)
{
	return security_context_to_sid_core(scontext, scontext_len,
					    sid, SECSID_NULL, GFP_KERNEL, 0);
}

/**
 * security_context_to_sid_default - Obtain a SID for a given security context,
 * falling back to specified default if needed.
 *
 * @scontext: security context
 * @scontext_len: length in bytes
 * @sid: security identifier, SID
 * @def_sid: default SID to assign on error
 *
 * Obtains a SID associated with the security context that
 * has the string representation specified by @scontext.
 * The default SID is passed to the MLS layer to be used to allow
 * kernel labeling of the MLS field if the MLS field is not present
 * (for upgrading to MLS without full relabel).
 * Implicitly forces adding of the context even if it cannot be mapped yet.
 * Returns -%EINVAL if the context is invalid, -%ENOMEM if insufficient
 * memory is available, or 0 on success.
 */
int security_context_to_sid_default(const char *scontext, u32 scontext_len,
				    u32 *sid, u32 def_sid, gfp_t gfp_flags)
{
	return security_context_to_sid_core(scontext, scontext_len,
					    sid, def_sid, gfp_flags, 1);
}

int security_context_to_sid_force(const char *scontext, u32 scontext_len,
				  u32 *sid)
{
	return security_context_to_sid_core(scontext, scontext_len,
					    sid, SECSID_NULL, GFP_KERNEL, 1);
}

static int compute_sid_handle_invalid_context(
	struct context *scontext,
	struct context *tcontext,
	u16 tclass,
	struct context *newcontext)
{
	char *s = NULL, *t = NULL, *n = NULL;
	u32 slen, tlen, nlen;

	if (context_struct_to_string(scontext, &s, &slen))
		goto out;
	if (context_struct_to_string(tcontext, &t, &tlen))
		goto out;
	if (context_struct_to_string(newcontext, &n, &nlen))
		goto out;
	audit_log(current->audit_context, GFP_ATOMIC, AUDIT_SELINUX_ERR,
		  "security_compute_sid:  invalid context %s"
		  " for scontext=%s"
		  " tcontext=%s"
		  " tclass=%s",
		  n, s, t, sym_name(&policydb, SYM_CLASSES, tclass-1));
out:
	kfree(s);
	kfree(t);
	kfree(n);
	if (!selinux_enforcing)
		return 0;
	return -EACCES;
}

static void filename_compute_type(struct policydb *p, struct context *newcontext,
				  u32 scon, u32 tcon, u16 tclass,
				  const struct qstr *qstr)
{
	struct filename_trans *ft;
	for (ft = p->filename_trans; ft; ft = ft->next) {
		if (ft->stype == scon &&
		    ft->ttype == tcon &&
		    ft->tclass == tclass &&
		    !strcmp(ft->name, qstr->name)) {
			newcontext->type = ft->otype;
			return;
		}
	}
}

static int security_compute_sid(u32 ssid,
				u32 tsid,
				u16 orig_tclass,
				u32 specified,
				const struct qstr *qstr,
				u32 *out_sid,
				bool kern)
{
	struct context *scontext = NULL, *tcontext = NULL, newcontext;
	struct role_trans *roletr = NULL;
	struct avtab_key avkey;
	struct avtab_datum *avdatum;
	struct avtab_node *node;
	u16 tclass;
	int rc = 0;
	bool sock;

	if (!ss_initialized) {
		switch (orig_tclass) {
		case SECCLASS_PROCESS: /* kernel value */
			*out_sid = ssid;
			break;
		default:
			*out_sid = tsid;
			break;
		}
		goto out;
	}

	context_init(&newcontext);

	read_lock(&policy_rwlock);

	if (kern) {
		tclass = unmap_class(orig_tclass);
		sock = security_is_socket_class(orig_tclass);
	} else {
		tclass = orig_tclass;
		sock = security_is_socket_class(map_class(tclass));
	}

	scontext = sidtab_search(&sidtab, ssid);
	if (!scontext) {
		printk(KERN_ERR "SELinux: %s:  unrecognized SID %d\n",
		       __func__, ssid);
		rc = -EINVAL;
		goto out_unlock;
	}
	tcontext = sidtab_search(&sidtab, tsid);
	if (!tcontext) {
		printk(KERN_ERR "SELinux: %s:  unrecognized SID %d\n",
		       __func__, tsid);
		rc = -EINVAL;
		goto out_unlock;
	}

	/* Set the user identity. */
	switch (specified) {
	case AVTAB_TRANSITION:
	case AVTAB_CHANGE:
		/* Use the process user identity. */
		newcontext.user = scontext->user;
		break;
	case AVTAB_MEMBER:
		/* Use the related object owner. */
		newcontext.user = tcontext->user;
		break;
	}

	/* Set the role and type to default values. */
	if ((tclass == policydb.process_class) || (sock == true)) {
		/* Use the current role and type of process. */
		newcontext.role = scontext->role;
		newcontext.type = scontext->type;
	} else {
		/* Use the well-defined object role. */
		newcontext.role = OBJECT_R_VAL;
		/* Use the type of the related object. */
		newcontext.type = tcontext->type;
	}

	/* Look for a type transition/member/change rule. */
	avkey.source_type = scontext->type;
	avkey.target_type = tcontext->type;
	avkey.target_class = tclass;
	avkey.specified = specified;
	avdatum = avtab_search(&policydb.te_avtab, &avkey);

	/* If no permanent rule, also check for enabled conditional rules */
	if (!avdatum) {
		node = avtab_search_node(&policydb.te_cond_avtab, &avkey);
		for (; node; node = avtab_search_node_next(node, specified)) {
			if (node->key.specified & AVTAB_ENABLED) {
				avdatum = &node->datum;
				break;
			}
		}
	}

	if (avdatum) {
		/* Use the type from the type transition/member/change rule. */
		newcontext.type = avdatum->data;
	}

	/* if we have a qstr this is a file trans check so check those rules */
	if (qstr)
		filename_compute_type(&policydb, &newcontext, scontext->type,
				      tcontext->type, tclass, qstr);

	/* Check for class-specific changes. */
	if  (tclass == policydb.process_class) {
		if (specified & AVTAB_TRANSITION) {
			/* Look for a role transition rule. */
			for (roletr = policydb.role_tr; roletr;
			     roletr = roletr->next) {
				if (roletr->role == scontext->role &&
				    roletr->type == tcontext->type) {
					/* Use the role transition rule. */
					newcontext.role = roletr->new_role;
					break;
				}
			}
		}
	}

	/* Set the MLS attributes.
	   This is done last because it may allocate memory. */
	rc = mls_compute_sid(scontext, tcontext, tclass, specified,
			     &newcontext, sock);
	if (rc)
		goto out_unlock;

	/* Check the validity of the context. */
	if (!policydb_context_isvalid(&policydb, &newcontext)) {
		rc = compute_sid_handle_invalid_context(scontext,
							tcontext,
							tclass,
							&newcontext);
		if (rc)
			goto out_unlock;
	}
	/* Obtain the sid for the context. */
	rc = sidtab_context_to_sid(&sidtab, &newcontext, out_sid);
out_unlock:
	read_unlock(&policy_rwlock);
	context_destroy(&newcontext);
out:
	return rc;
}

/**
 * security_transition_sid - Compute the SID for a new subject/object.
 * @ssid: source security identifier
 * @tsid: target security identifier
 * @tclass: target security class
 * @out_sid: security identifier for new subject/object
 *
 * Compute a SID to use for labeling a new subject or object in the
 * class @tclass based on a SID pair (@ssid, @tsid).
 * Return -%EINVAL if any of the parameters are invalid, -%ENOMEM
 * if insufficient memory is available, or %0 if the new SID was
 * computed successfully.
 */
int security_transition_sid(u32 ssid, u32 tsid, u16 tclass,
			    const struct qstr *qstr, u32 *out_sid)
{
	return security_compute_sid(ssid, tsid, tclass, AVTAB_TRANSITION,
				    qstr, out_sid, true);
}

int security_transition_sid_user(u32 ssid, u32 tsid, u16 tclass, u32 *out_sid)
{
	return security_compute_sid(ssid, tsid, tclass, AVTAB_TRANSITION,
				    NULL, out_sid, false);
}

/**
 * security_member_sid - Compute the SID for member selection.
 * @ssid: source security identifier
 * @tsid: target security identifier
 * @tclass: target security class
 * @out_sid: security identifier for selected member
 *
 * Compute a SID to use when selecting a member of a polyinstantiated
 * object of class @tclass based on a SID pair (@ssid, @tsid).
 * Return -%EINVAL if any of the parameters are invalid, -%ENOMEM
 * if insufficient memory is available, or %0 if the SID was
 * computed successfully.
 */
int security_member_sid(u32 ssid,
			u32 tsid,
			u16 tclass,
			u32 *out_sid)
{
	return security_compute_sid(ssid, tsid, tclass, AVTAB_MEMBER, NULL,
				    out_sid, false);
}

/**
 * security_change_sid - Compute the SID for object relabeling.
 * @ssid: source security identifier
 * @tsid: target security identifier
 * @tclass: target security class
 * @out_sid: security identifier for selected member
 *
 * Compute a SID to use for relabeling an object of class @tclass
 * based on a SID pair (@ssid, @tsid).
 * Return -%EINVAL if any of the parameters are invalid, -%ENOMEM
 * if insufficient memory is available, or %0 if the SID was
 * computed successfully.
 */
int security_change_sid(u32 ssid,
			u32 tsid,
			u16 tclass,
			u32 *out_sid)
{
	return security_compute_sid(ssid, tsid, tclass, AVTAB_CHANGE, NULL,
				    out_sid, false);
}

/* Clone the SID into the new SID table. */
static int clone_sid(u32 sid,
		     struct context *context,
		     void *arg)
{
	struct sidtab *s = arg;

	if (sid > SECINITSID_NUM)
		return sidtab_insert(s, sid, context);
	else
		return 0;
}

static inline int convert_context_handle_invalid_context(struct context *context)
{
	char *s;
	u32 len;

	if (selinux_enforcing)
		return -EINVAL;

	if (!context_struct_to_string(context, &s, &len)) {
		printk(KERN_WARNING "SELinux:  Context %s would be invalid if enforcing\n", s);
		kfree(s);
	}
	return 0;
}

struct convert_context_args {
	struct policydb *oldp;
	struct policydb *newp;
};

/*
 * Convert the values in the security context
 * structure `c' from the values specified
 * in the policy `p->oldp' to the values specified
 * in the policy `p->newp'.  Verify that the
 * context is valid under the new policy.
 */
static int convert_context(u32 key,
			   struct context *c,
			   void *p)
{
	struct convert_context_args *args;
	struct context oldc;
	struct ocontext *oc;
	struct mls_range *range;
	struct role_datum *role;
	struct type_datum *typdatum;
	struct user_datum *usrdatum;
	char *s;
	u32 len;
	int rc = 0;

	if (key <= SECINITSID_NUM)
		goto out;

	args = p;

	if (c->str) {
		struct context ctx;

		rc = -ENOMEM;
		s = kstrdup(c->str, GFP_KERNEL);
		if (!s)
			goto out;

		rc = string_to_context_struct(args->newp, NULL, s,
					      c->len, &ctx, SECSID_NULL);
		kfree(s);
		if (!rc) {
			printk(KERN_INFO "SELinux:  Context %s became valid (mapped).\n",
			       c->str);
			/* Replace string with mapped representation. */
			kfree(c->str);
			memcpy(c, &ctx, sizeof(*c));
			goto out;
		} else if (rc == -EINVAL) {
			/* Retain string representation for later mapping. */
			rc = 0;
			goto out;
		} else {
			/* Other error condition, e.g. ENOMEM. */
			printk(KERN_ERR "SELinux:   Unable to map context %s, rc = %d.\n",
			       c->str, -rc);
			goto out;
		}
	}

	rc = context_cpy(&oldc, c);
	if (rc)
		goto out;

	/* Convert the user. */
	rc = -EINVAL;
	usrdatum = hashtab_search(args->newp->p_users.table,
				  sym_name(args->oldp, SYM_USERS, c->user - 1));
	if (!usrdatum)
		goto bad;
	c->user = usrdatum->value;

	/* Convert the role. */
	rc = -EINVAL;
	role = hashtab_search(args->newp->p_roles.table,
			      sym_name(args->oldp, SYM_ROLES, c->role - 1));
	if (!role)
		goto bad;
	c->role = role->value;

	/* Convert the type. */
	rc = -EINVAL;
	typdatum = hashtab_search(args->newp->p_types.table,
				  sym_name(args->oldp, SYM_TYPES, c->type - 1));
	if (!typdatum)
		goto bad;
	c->type = typdatum->value;

	/* Convert the MLS fields if dealing with MLS policies */
	if (args->oldp->mls_enabled && args->newp->mls_enabled) {
		rc = mls_convert_context(args->oldp, args->newp, c);
		if (rc)
			goto bad;
	} else if (args->oldp->mls_enabled && !args->newp->mls_enabled) {
		/*
		 * Switching between MLS and non-MLS policy:
		 * free any storage used by the MLS fields in the
		 * context for all existing entries in the sidtab.
		 */
		mls_context_destroy(c);
	} else if (!args->oldp->mls_enabled && args->newp->mls_enabled) {
		/*
		 * Switching between non-MLS and MLS policy:
		 * ensure that the MLS fields of the context for all
		 * existing entries in the sidtab are filled in with a
		 * suitable default value, likely taken from one of the
		 * initial SIDs.
		 */
		oc = args->newp->ocontexts[OCON_ISID];
		while (oc && oc->sid[0] != SECINITSID_UNLABELED)
			oc = oc->next;
		rc = -EINVAL;
		if (!oc) {
			printk(KERN_ERR "SELinux:  unable to look up"
				" the initial SIDs list\n");
			goto bad;
		}
		range = &oc->context[0].range;
		rc = mls_range_set(c, range);
		if (rc)
			goto bad;
	}

	/* Check the validity of the new context. */
	if (!policydb_context_isvalid(args->newp, c)) {
		rc = convert_context_handle_invalid_context(&oldc);
		if (rc)
			goto bad;
	}

	context_destroy(&oldc);

	rc = 0;
out:
	return rc;
bad:
	/* Map old representation to string and save it. */
	rc = context_struct_to_string(&oldc, &s, &len);
	if (rc)
		return rc;
	context_destroy(&oldc);
	context_destroy(c);
	c->str = s;
	c->len = len;
	printk(KERN_INFO "SELinux:  Context %s became invalid (unmapped).\n",
	       c->str);
	rc = 0;
	goto out;
}

static void security_load_policycaps(void)
{
	selinux_policycap_netpeer = ebitmap_get_bit(&policydb.policycaps,
						  POLICYDB_CAPABILITY_NETPEER);
	selinux_policycap_openperm = ebitmap_get_bit(&policydb.policycaps,
						  POLICYDB_CAPABILITY_OPENPERM);
}

extern void selinux_complete_init(void);
static int security_preserve_bools(struct policydb *p);

/**
 * security_load_policy - Load a security policy configuration.
 * @data: binary policy data
 * @len: length of data in bytes
 *
 * Load a new set of security policy configuration data,
 * validate it and convert the SID table as necessary.
 * This function will flush the access vector cache after
 * loading the new policy.
 */
int security_load_policy(void *data, size_t len)
{
	struct policydb oldpolicydb, newpolicydb;
	struct sidtab oldsidtab, newsidtab;
	struct selinux_mapping *oldmap, *map = NULL;
	struct convert_context_args args;
	u32 seqno;
	u16 map_size;
	int rc = 0;
	struct policy_file file = { data, len }, *fp = &file;

	if (!ss_initialized) {
		avtab_cache_init();
		rc = policydb_read(&policydb, fp);
		if (rc) {
			avtab_cache_destroy();
			return rc;
		}

		policydb.len = len;
		rc = selinux_set_mapping(&policydb, secclass_map,
					 &current_mapping,
					 &current_mapping_size);
		if (rc) {
			policydb_destroy(&policydb);
			avtab_cache_destroy();
			return rc;
		}

		rc = policydb_load_isids(&policydb, &sidtab);
		if (rc) {
			policydb_destroy(&policydb);
			avtab_cache_destroy();
			return rc;
		}

		security_load_policycaps();
		ss_initialized = 1;
		seqno = ++latest_granting;
		selinux_complete_init();
		avc_ss_reset(seqno);
		selnl_notify_policyload(seqno);
		selinux_status_update_policyload(seqno);
		selinux_netlbl_cache_invalidate();
		selinux_xfrm_notify_policyload();
		return 0;
	}

#if 0
	sidtab_hash_eval(&sidtab, "sids");
#endif

	rc = policydb_read(&newpolicydb, fp);
	if (rc)
		return rc;

	newpolicydb.len = len;
	/* If switching between different policy types, log MLS status */
	if (policydb.mls_enabled && !newpolicydb.mls_enabled)
		printk(KERN_INFO "SELinux: Disabling MLS support...\n");
	else if (!policydb.mls_enabled && newpolicydb.mls_enabled)
		printk(KERN_INFO "SELinux: Enabling MLS support...\n");

	rc = policydb_load_isids(&newpolicydb, &newsidtab);
	if (rc) {
		printk(KERN_ERR "SELinux:  unable to load the initial SIDs\n");
		policydb_destroy(&newpolicydb);
		return rc;
	}

	rc = selinux_set_mapping(&newpolicydb, secclass_map, &map, &map_size);
	if (rc)
		goto err;

	rc = security_preserve_bools(&newpolicydb);
	if (rc) {
		printk(KERN_ERR "SELinux:  unable to preserve booleans\n");
		goto err;
	}

	/* Clone the SID table. */
	sidtab_shutdown(&sidtab);

	rc = sidtab_map(&sidtab, clone_sid, &newsidtab);
	if (rc)
		goto err;

	/*
	 * Convert the internal representations of contexts
	 * in the new SID table.
	 */
	args.oldp = &policydb;
	args.newp = &newpolicydb;
	rc = sidtab_map(&newsidtab, convert_context, &args);
	if (rc) {
		printk(KERN_ERR "SELinux:  unable to convert the internal"
			" representation of contexts in the new SID"
			" table\n");
		goto err;
	}

	/* Save the old policydb and SID table to free later. */
	memcpy(&oldpolicydb, &policydb, sizeof policydb);
	sidtab_set(&oldsidtab, &sidtab);

	/* Install the new policydb and SID table. */
	write_lock_irq(&policy_rwlock);
	memcpy(&policydb, &newpolicydb, sizeof policydb);
	sidtab_set(&sidtab, &newsidtab);
	security_load_policycaps();
	oldmap = current_mapping;
	current_mapping = map;
	current_mapping_size = map_size;
	seqno = ++latest_granting;
	write_unlock_irq(&policy_rwlock);

	/* Free the old policydb and SID table. */
	policydb_destroy(&oldpolicydb);
	sidtab_destroy(&oldsidtab);
	kfree(oldmap);

	avc_ss_reset(seqno);
	selnl_notify_policyload(seqno);
	selinux_status_update_policyload(seqno);
	selinux_netlbl_cache_invalidate();
	selinux_xfrm_notify_policyload();

	return 0;

err:
	kfree(map);
	sidtab_destroy(&newsidtab);
	policydb_destroy(&newpolicydb);
	return rc;

}

size_t security_policydb_len(void)
{
	size_t len;

	read_lock(&policy_rwlock);
	len = policydb.len;
	read_unlock(&policy_rwlock);

	return len;
}

/**
 * security_port_sid - Obtain the SID for a port.
 * @protocol: protocol number
 * @port: port number
 * @out_sid: security identifier
 */
int security_port_sid(u8 protocol, u16 port, u32 *out_sid)
{
	struct ocontext *c;
	int rc = 0;

	read_lock(&policy_rwlock);

	c = policydb.ocontexts[OCON_PORT];
	while (c) {
		if (c->u.port.protocol == protocol &&
		    c->u.port.low_port <= port &&
		    c->u.port.high_port >= port)
			break;
		c = c->next;
	}

	if (c) {
		if (!c->sid[0]) {
			rc = sidtab_context_to_sid(&sidtab,
						   &c->context[0],
						   &c->sid[0]);
			if (rc)
				goto out;
		}
		*out_sid = c->sid[0];
	} else {
		*out_sid = SECINITSID_PORT;
	}

out:
	read_unlock(&policy_rwlock);
	return rc;
}

/**
 * security_netif_sid - Obtain the SID for a network interface.
 * @name: interface name
 * @if_sid: interface SID
 */
int security_netif_sid(char *name, u32 *if_sid)
{
	int rc = 0;
	struct ocontext *c;

	read_lock(&policy_rwlock);

	c = policydb.ocontexts[OCON_NETIF];
	while (c) {
		if (strcmp(name, c->u.name) == 0)
			break;
		c = c->next;
	}

	if (c) {
		if (!c->sid[0] || !c->sid[1]) {
			rc = sidtab_context_to_sid(&sidtab,
						  &c->context[0],
						  &c->sid[0]);
			if (rc)
				goto out;
			rc = sidtab_context_to_sid(&sidtab,
						   &c->context[1],
						   &c->sid[1]);
			if (rc)
				goto out;
		}
		*if_sid = c->sid[0];
	} else
		*if_sid = SECINITSID_NETIF;

out:
	read_unlock(&policy_rwlock);
	return rc;
}

static int match_ipv6_addrmask(u32 *input, u32 *addr, u32 *mask)
{
	int i, fail = 0;

	for (i = 0; i < 4; i++)
		if (addr[i] != (input[i] & mask[i])) {
			fail = 1;
			break;
		}

	return !fail;
}

/**
 * security_node_sid - Obtain the SID for a node (host).
 * @domain: communication domain aka address family
 * @addrp: address
 * @addrlen: address length in bytes
 * @out_sid: security identifier
 */
int security_node_sid(u16 domain,
		      void *addrp,
		      u32 addrlen,
		      u32 *out_sid)
{
	int rc;
	struct ocontext *c;

	read_lock(&policy_rwlock);

	switch (domain) {
	case AF_INET: {
		u32 addr;

		rc = -EINVAL;
		if (addrlen != sizeof(u32))
			goto out;

		addr = *((u32 *)addrp);

		c = policydb.ocontexts[OCON_NODE];
		while (c) {
			if (c->u.node.addr == (addr & c->u.node.mask))
				break;
			c = c->next;
		}
		break;
	}

	case AF_INET6:
		rc = -EINVAL;
		if (addrlen != sizeof(u64) * 2)
			goto out;
		c = policydb.ocontexts[OCON_NODE6];
		while (c) {
			if (match_ipv6_addrmask(addrp, c->u.node6.addr,
						c->u.node6.mask))
				break;
			c = c->next;
		}
		break;

	default:
		rc = 0;
		*out_sid = SECINITSID_NODE;
		goto out;
	}

	if (c) {
		if (!c->sid[0]) {
			rc = sidtab_context_to_sid(&sidtab,
						   &c->context[0],
						   &c->sid[0]);
			if (rc)
				goto out;
		}
		*out_sid = c->sid[0];
	} else {
		*out_sid = SECINITSID_NODE;
	}

	rc = 0;
out:
	read_unlock(&policy_rwlock);
	return rc;
}

#define SIDS_NEL 25

/**
 * security_get_user_sids - Obtain reachable SIDs for a user.
 * @fromsid: starting SID
 * @username: username
 * @sids: array of reachable SIDs for user
 * @nel: number of elements in @sids
 *
 * Generate the set of SIDs for legal security contexts
 * for a given user that can be reached by @fromsid.
 * Set *@sids to point to a dynamically allocated
 * array containing the set of SIDs.  Set *@nel to the
 * number of elements in the array.
 */

int security_get_user_sids(u32 fromsid,
			   char *username,
			   u32 **sids,
			   u32 *nel)
{
	struct context *fromcon, usercon;
	u32 *mysids = NULL, *mysids2, sid;
	u32 mynel = 0, maxnel = SIDS_NEL;
	struct user_datum *user;
	struct role_datum *role;
	struct ebitmap_node *rnode, *tnode;
	int rc = 0, i, j;

	*sids = NULL;
	*nel = 0;

	if (!ss_initialized)
		goto out;

	read_lock(&policy_rwlock);

	context_init(&usercon);

	rc = -EINVAL;
	fromcon = sidtab_search(&sidtab, fromsid);
	if (!fromcon)
		goto out_unlock;

	rc = -EINVAL;
	user = hashtab_search(policydb.p_users.table, username);
	if (!user)
		goto out_unlock;

	usercon.user = user->value;

	rc = -ENOMEM;
	mysids = kcalloc(maxnel, sizeof(*mysids), GFP_ATOMIC);
	if (!mysids)
		goto out_unlock;

	ebitmap_for_each_positive_bit(&user->roles, rnode, i) {
		role = policydb.role_val_to_struct[i];
		usercon.role = i + 1;
		ebitmap_for_each_positive_bit(&role->types, tnode, j) {
			usercon.type = j + 1;

			if (mls_setup_user_range(fromcon, user, &usercon))
				continue;

			rc = sidtab_context_to_sid(&sidtab, &usercon, &sid);
			if (rc)
				goto out_unlock;
			if (mynel < maxnel) {
				mysids[mynel++] = sid;
			} else {
				rc = -ENOMEM;
				maxnel += SIDS_NEL;
				mysids2 = kcalloc(maxnel, sizeof(*mysids2), GFP_ATOMIC);
				if (!mysids2)
					goto out_unlock;
				memcpy(mysids2, mysids, mynel * sizeof(*mysids2));
				kfree(mysids);
				mysids = mysids2;
				mysids[mynel++] = sid;
			}
		}
	}
	rc = 0;
out_unlock:
	read_unlock(&policy_rwlock);
	if (rc || !mynel) {
		kfree(mysids);
		goto out;
	}

	rc = -ENOMEM;
	mysids2 = kcalloc(mynel, sizeof(*mysids2), GFP_KERNEL);
	if (!mysids2) {
		kfree(mysids);
		goto out;
	}
	for (i = 0, j = 0; i < mynel; i++) {
		rc = avc_has_perm_noaudit(fromsid, mysids[i],
					  SECCLASS_PROCESS, /* kernel value */
					  PROCESS__TRANSITION, AVC_STRICT,
					  NULL);
		if (!rc)
			mysids2[j++] = mysids[i];
		cond_resched();
	}
	rc = 0;
	kfree(mysids);
	*sids = mysids2;
	*nel = j;
out:
	return rc;
}

/**
 * security_genfs_sid - Obtain a SID for a file in a filesystem
 * @fstype: filesystem type
 * @path: path from root of mount
 * @sclass: file security class
 * @sid: SID for path
 *
 * Obtain a SID to use for a file in a filesystem that
 * cannot support xattr or use a fixed labeling behavior like
 * transition SIDs or task SIDs.
 */
int security_genfs_sid(const char *fstype,
		       char *path,
		       u16 orig_sclass,
		       u32 *sid)
{
	int len;
	u16 sclass;
	struct genfs *genfs;
	struct ocontext *c;
	int rc, cmp = 0;

	while (path[0] == '/' && path[1] == '/')
		path++;

	read_lock(&policy_rwlock);

	sclass = unmap_class(orig_sclass);
	*sid = SECINITSID_UNLABELED;

	for (genfs = policydb.genfs; genfs; genfs = genfs->next) {
		cmp = strcmp(fstype, genfs->fstype);
		if (cmp <= 0)
			break;
	}

	rc = -ENOENT;
	if (!genfs || cmp)
		goto out;

	for (c = genfs->head; c; c = c->next) {
		len = strlen(c->u.name);
		if ((!c->v.sclass || sclass == c->v.sclass) &&
		    (strncmp(c->u.name, path, len) == 0))
			break;
	}

	rc = -ENOENT;
	if (!c)
		goto out;

	if (!c->sid[0]) {
		rc = sidtab_context_to_sid(&sidtab, &c->context[0], &c->sid[0]);
		if (rc)
			goto out;
	}

	*sid = c->sid[0];
	rc = 0;
out:
	read_unlock(&policy_rwlock);
	return rc;
}

/**
 * security_fs_use - Determine how to handle labeling for a filesystem.
 * @fstype: filesystem type
 * @behavior: labeling behavior
 * @sid: SID for filesystem (superblock)
 */
int security_fs_use(
	const char *fstype,
	unsigned int *behavior,
	u32 *sid)
{
	int rc = 0;
	struct ocontext *c;

	read_lock(&policy_rwlock);

	c = policydb.ocontexts[OCON_FSUSE];
	while (c) {
		if (strcmp(fstype, c->u.name) == 0)
			break;
		c = c->next;
	}

	if (c) {
		*behavior = c->v.behavior;
		if (!c->sid[0]) {
			rc = sidtab_context_to_sid(&sidtab, &c->context[0],
						   &c->sid[0]);
			if (rc)
				goto out;
		}
		*sid = c->sid[0];
	} else {
		rc = security_genfs_sid(fstype, "/", SECCLASS_DIR, sid);
		if (rc) {
			*behavior = SECURITY_FS_USE_NONE;
			rc = 0;
		} else {
			*behavior = SECURITY_FS_USE_GENFS;
		}
	}

out:
	read_unlock(&policy_rwlock);
	return rc;
}

int security_get_bools(int *len, char ***names, int **values)
{
	int i, rc;

	read_lock(&policy_rwlock);
	*names = NULL;
	*values = NULL;

	rc = 0;
	*len = policydb.p_bools.nprim;
	if (!*len)
		goto out;

	rc = -ENOMEM;
	*names = kcalloc(*len, sizeof(char *), GFP_ATOMIC);
	if (!*names)
		goto err;

	rc = -ENOMEM;
	*values = kcalloc(*len, sizeof(int), GFP_ATOMIC);
	if (!*values)
		goto err;

	for (i = 0; i < *len; i++) {
		size_t name_len;

		(*values)[i] = policydb.bool_val_to_struct[i]->state;
		name_len = strlen(sym_name(&policydb, SYM_BOOLS, i)) + 1;

		rc = -ENOMEM;
		(*names)[i] = kmalloc(sizeof(char) * name_len, GFP_ATOMIC);
		if (!(*names)[i])
			goto err;

		strncpy((*names)[i], sym_name(&policydb, SYM_BOOLS, i), name_len);
		(*names)[i][name_len - 1] = 0;
	}
	rc = 0;
out:
	read_unlock(&policy_rwlock);
	return rc;
err:
	if (*names) {
		for (i = 0; i < *len; i++)
			kfree((*names)[i]);
	}
	kfree(*values);
	goto out;
}


int security_set_bools(int len, int *values)
{
	int i, rc;
	int lenp, seqno = 0;
	struct cond_node *cur;

	write_lock_irq(&policy_rwlock);

	rc = -EFAULT;
	lenp = policydb.p_bools.nprim;
	if (len != lenp)
		goto out;

	for (i = 0; i < len; i++) {
		if (!!values[i] != policydb.bool_val_to_struct[i]->state) {
			audit_log(current->audit_context, GFP_ATOMIC,
				AUDIT_MAC_CONFIG_CHANGE,
				"bool=%s val=%d old_val=%d auid=%u ses=%u",
				sym_name(&policydb, SYM_BOOLS, i),
				!!values[i],
				policydb.bool_val_to_struct[i]->state,
				audit_get_loginuid(current),
				audit_get_sessionid(current));
		}
		if (values[i])
			policydb.bool_val_to_struct[i]->state = 1;
		else
			policydb.bool_val_to_struct[i]->state = 0;
	}

	for (cur = policydb.cond_list; cur; cur = cur->next) {
		rc = evaluate_cond_node(&policydb, cur);
		if (rc)
			goto out;
	}

	seqno = ++latest_granting;
	rc = 0;
out:
	write_unlock_irq(&policy_rwlock);
	if (!rc) {
		avc_ss_reset(seqno);
		selnl_notify_policyload(seqno);
		selinux_status_update_policyload(seqno);
		selinux_xfrm_notify_policyload();
	}
	return rc;
}

int security_get_bool_value(int bool)
{
	int rc;
	int len;

	read_lock(&policy_rwlock);

	rc = -EFAULT;
	len = policydb.p_bools.nprim;
	if (bool >= len)
		goto out;

	rc = policydb.bool_val_to_struct[bool]->state;
out:
	read_unlock(&policy_rwlock);
	return rc;
}

static int security_preserve_bools(struct policydb *p)
{
	int rc, nbools = 0, *bvalues = NULL, i;
	char **bnames = NULL;
	struct cond_bool_datum *booldatum;
	struct cond_node *cur;

	rc = security_get_bools(&nbools, &bnames, &bvalues);
	if (rc)
		goto out;
	for (i = 0; i < nbools; i++) {
		booldatum = hashtab_search(p->p_bools.table, bnames[i]);
		if (booldatum)
			booldatum->state = bvalues[i];
	}
	for (cur = p->cond_list; cur; cur = cur->next) {
		rc = evaluate_cond_node(p, cur);
		if (rc)
			goto out;
	}

out:
	if (bnames) {
		for (i = 0; i < nbools; i++)
			kfree(bnames[i]);
	}
	kfree(bnames);
	kfree(bvalues);
	return rc;
}

/*
 * security_sid_mls_copy() - computes a new sid based on the given
 * sid and the mls portion of mls_sid.
 */
int security_sid_mls_copy(u32 sid, u32 mls_sid, u32 *new_sid)
{
	struct context *context1;
	struct context *context2;
	struct context newcon;
	char *s;
	u32 len;
	int rc;

	rc = 0;
	if (!ss_initialized || !policydb.mls_enabled) {
		*new_sid = sid;
		goto out;
	}

	context_init(&newcon);

	read_lock(&policy_rwlock);

	rc = -EINVAL;
	context1 = sidtab_search(&sidtab, sid);
	if (!context1) {
		printk(KERN_ERR "SELinux: %s:  unrecognized SID %d\n",
			__func__, sid);
		goto out_unlock;
	}

	rc = -EINVAL;
	context2 = sidtab_search(&sidtab, mls_sid);
	if (!context2) {
		printk(KERN_ERR "SELinux: %s:  unrecognized SID %d\n",
			__func__, mls_sid);
		goto out_unlock;
	}

	newcon.user = context1->user;
	newcon.role = context1->role;
	newcon.type = context1->type;
	rc = mls_context_cpy(&newcon, context2);
	if (rc)
		goto out_unlock;

	/* Check the validity of the new context. */
	if (!policydb_context_isvalid(&policydb, &newcon)) {
		rc = convert_context_handle_invalid_context(&newcon);
		if (rc) {
			if (!context_struct_to_string(&newcon, &s, &len)) {
				audit_log(current->audit_context, GFP_ATOMIC, AUDIT_SELINUX_ERR,
					  "security_sid_mls_copy: invalid context %s", s);
				kfree(s);
			}
			goto out_unlock;
		}
	}

	rc = sidtab_context_to_sid(&sidtab, &newcon, new_sid);
out_unlock:
	read_unlock(&policy_rwlock);
	context_destroy(&newcon);
out:
	return rc;
}

/**
 * security_net_peersid_resolve - Compare and resolve two network peer SIDs
 * @nlbl_sid: NetLabel SID
 * @nlbl_type: NetLabel labeling protocol type
 * @xfrm_sid: XFRM SID
 *
 * Description:
 * Compare the @nlbl_sid and @xfrm_sid values and if the two SIDs can be
 * resolved into a single SID it is returned via @peer_sid and the function
 * returns zero.  Otherwise @peer_sid is set to SECSID_NULL and the function
 * returns a negative value.  A table summarizing the behavior is below:
 *
 *                                 | function return |      @sid
 *   ------------------------------+-----------------+-----------------
 *   no peer labels                |        0        |    SECSID_NULL
 *   single peer label             |        0        |    <peer_label>
 *   multiple, consistent labels   |        0        |    <peer_label>
 *   multiple, inconsistent labels |    -<errno>     |    SECSID_NULL
 *
 */
int security_net_peersid_resolve(u32 nlbl_sid, u32 nlbl_type,
				 u32 xfrm_sid,
				 u32 *peer_sid)
{
	int rc;
	struct context *nlbl_ctx;
	struct context *xfrm_ctx;

	*peer_sid = SECSID_NULL;

	/* handle the common (which also happens to be the set of easy) cases
	 * right away, these two if statements catch everything involving a
	 * single or absent peer SID/label */
	if (xfrm_sid == SECSID_NULL) {
		*peer_sid = nlbl_sid;
		return 0;
	}
	/* NOTE: an nlbl_type == NETLBL_NLTYPE_UNLABELED is a "fallback" label
	 * and is treated as if nlbl_sid == SECSID_NULL when a XFRM SID/label
	 * is present */
	if (nlbl_sid == SECSID_NULL || nlbl_type == NETLBL_NLTYPE_UNLABELED) {
		*peer_sid = xfrm_sid;
		return 0;
	}

	/* we don't need to check ss_initialized here since the only way both
	 * nlbl_sid and xfrm_sid are not equal to SECSID_NULL would be if the
	 * security server was initialized and ss_initialized was true */
	if (!policydb.mls_enabled)
		return 0;

	read_lock(&policy_rwlock);

	rc = -EINVAL;
	nlbl_ctx = sidtab_search(&sidtab, nlbl_sid);
	if (!nlbl_ctx) {
		printk(KERN_ERR "SELinux: %s:  unrecognized SID %d\n",
		       __func__, nlbl_sid);
		goto out;
	}
	rc = -EINVAL;
	xfrm_ctx = sidtab_search(&sidtab, xfrm_sid);
	if (!xfrm_ctx) {
		printk(KERN_ERR "SELinux: %s:  unrecognized SID %d\n",
		       __func__, xfrm_sid);
		goto out;
	}
	rc = (mls_context_cmp(nlbl_ctx, xfrm_ctx) ? 0 : -EACCES);
	if (rc)
		goto out;

	/* at present NetLabel SIDs/labels really only carry MLS
	 * information so if the MLS portion of the NetLabel SID
	 * matches the MLS portion of the labeled XFRM SID/label
	 * then pass along the XFRM SID as it is the most
	 * expressive */
	*peer_sid = xfrm_sid;
out:
	read_unlock(&policy_rwlock);
	return rc;
}

static int get_classes_callback(void *k, void *d, void *args)
{
	struct class_datum *datum = d;
	char *name = k, **classes = args;
	int value = datum->value - 1;

	classes[value] = kstrdup(name, GFP_ATOMIC);
	if (!classes[value])
		return -ENOMEM;

	return 0;
}

int security_get_classes(char ***classes, int *nclasses)
{
	int rc;

	read_lock(&policy_rwlock);

	rc = -ENOMEM;
	*nclasses = policydb.p_classes.nprim;
	*classes = kcalloc(*nclasses, sizeof(**classes), GFP_ATOMIC);
	if (!*classes)
		goto out;

	rc = hashtab_map(policydb.p_classes.table, get_classes_callback,
			*classes);
	if (rc) {
		int i;
		for (i = 0; i < *nclasses; i++)
			kfree((*classes)[i]);
		kfree(*classes);
	}

out:
	read_unlock(&policy_rwlock);
	return rc;
}

static int get_permissions_callback(void *k, void *d, void *args)
{
	struct perm_datum *datum = d;
	char *name = k, **perms = args;
	int value = datum->value - 1;

	perms[value] = kstrdup(name, GFP_ATOMIC);
	if (!perms[value])
		return -ENOMEM;

	return 0;
}

int security_get_permissions(char *class, char ***perms, int *nperms)
{
	int rc, i;
	struct class_datum *match;

	read_lock(&policy_rwlock);

	rc = -EINVAL;
	match = hashtab_search(policydb.p_classes.table, class);
	if (!match) {
		printk(KERN_ERR "SELinux: %s:  unrecognized class %s\n",
			__func__, class);
		goto out;
	}

	rc = -ENOMEM;
	*nperms = match->permissions.nprim;
	*perms = kcalloc(*nperms, sizeof(**perms), GFP_ATOMIC);
	if (!*perms)
		goto out;

	if (match->comdatum) {
		rc = hashtab_map(match->comdatum->permissions.table,
				get_permissions_callback, *perms);
		if (rc)
			goto err;
	}

	rc = hashtab_map(match->permissions.table, get_permissions_callback,
			*perms);
	if (rc)
		goto err;

out:
	read_unlock(&policy_rwlock);
	return rc;

err:
	read_unlock(&policy_rwlock);
	for (i = 0; i < *nperms; i++)
		kfree((*perms)[i]);
	kfree(*perms);
	return rc;
}

int security_get_reject_unknown(void)
{
	return policydb.reject_unknown;
}

int security_get_allow_unknown(void)
{
	return policydb.allow_unknown;
}

/**
 * security_policycap_supported - Check for a specific policy capability
 * @req_cap: capability
 *
 * Description:
 * This function queries the currently loaded policy to see if it supports the
 * capability specified by @req_cap.  Returns true (1) if the capability is
 * supported, false (0) if it isn't supported.
 *
 */
int security_policycap_supported(unsigned int req_cap)
{
	int rc;

	read_lock(&policy_rwlock);
	rc = ebitmap_get_bit(&policydb.policycaps, req_cap);
	read_unlock(&policy_rwlock);

	return rc;
}

struct selinux_audit_rule {
	u32 au_seqno;
	struct context au_ctxt;
};

void selinux_audit_rule_free(void *vrule)
{
	struct selinux_audit_rule *rule = vrule;

	if (rule) {
		context_destroy(&rule->au_ctxt);
		kfree(rule);
	}
}

int selinux_audit_rule_init(u32 field, u32 op, char *rulestr, void **vrule)
{
	struct selinux_audit_rule *tmprule;
	struct role_datum *roledatum;
	struct type_datum *typedatum;
	struct user_datum *userdatum;
	struct selinux_audit_rule **rule = (struct selinux_audit_rule **)vrule;
	int rc = 0;

	*rule = NULL;

	if (!ss_initialized)
		return -EOPNOTSUPP;

	switch (field) {
	case AUDIT_SUBJ_USER:
	case AUDIT_SUBJ_ROLE:
	case AUDIT_SUBJ_TYPE:
	case AUDIT_OBJ_USER:
	case AUDIT_OBJ_ROLE:
	case AUDIT_OBJ_TYPE:
		/* only 'equals' and 'not equals' fit user, role, and type */
		if (op != Audit_equal && op != Audit_not_equal)
			return -EINVAL;
		break;
	case AUDIT_SUBJ_SEN:
	case AUDIT_SUBJ_CLR:
	case AUDIT_OBJ_LEV_LOW:
	case AUDIT_OBJ_LEV_HIGH:
		/* we do not allow a range, indicated by the presense of '-' */
		if (strchr(rulestr, '-'))
			return -EINVAL;
		break;
	default:
		/* only the above fields are valid */
		return -EINVAL;
	}

	tmprule = kzalloc(sizeof(struct selinux_audit_rule), GFP_KERNEL);
	if (!tmprule)
		return -ENOMEM;

	context_init(&tmprule->au_ctxt);

	read_lock(&policy_rwlock);

	tmprule->au_seqno = latest_granting;

	switch (field) {
	case AUDIT_SUBJ_USER:
	case AUDIT_OBJ_USER:
		rc = -EINVAL;
		userdatum = hashtab_search(policydb.p_users.table, rulestr);
		if (!userdatum)
			goto out;
		tmprule->au_ctxt.user = userdatum->value;
		break;
	case AUDIT_SUBJ_ROLE:
	case AUDIT_OBJ_ROLE:
		rc = -EINVAL;
		roledatum = hashtab_search(policydb.p_roles.table, rulestr);
		if (!roledatum)
			goto out;
		tmprule->au_ctxt.role = roledatum->value;
		break;
	case AUDIT_SUBJ_TYPE:
	case AUDIT_OBJ_TYPE:
		rc = -EINVAL;
		typedatum = hashtab_search(policydb.p_types.table, rulestr);
		if (!typedatum)
			goto out;
		tmprule->au_ctxt.type = typedatum->value;
		break;
	case AUDIT_SUBJ_SEN:
	case AUDIT_SUBJ_CLR:
	case AUDIT_OBJ_LEV_LOW:
	case AUDIT_OBJ_LEV_HIGH:
		rc = mls_from_string(rulestr, &tmprule->au_ctxt, GFP_ATOMIC);
		if (rc)
			goto out;
		break;
	}
	rc = 0;
out:
	read_unlock(&policy_rwlock);

	if (rc) {
		selinux_audit_rule_free(tmprule);
		tmprule = NULL;
	}

	*rule = tmprule;

	return rc;
}

/* Check to see if the rule contains any selinux fields */
int selinux_audit_rule_known(struct audit_krule *rule)
{
	int i;

	for (i = 0; i < rule->field_count; i++) {
		struct audit_field *f = &rule->fields[i];
		switch (f->type) {
		case AUDIT_SUBJ_USER:
		case AUDIT_SUBJ_ROLE:
		case AUDIT_SUBJ_TYPE:
		case AUDIT_SUBJ_SEN:
		case AUDIT_SUBJ_CLR:
		case AUDIT_OBJ_USER:
		case AUDIT_OBJ_ROLE:
		case AUDIT_OBJ_TYPE:
		case AUDIT_OBJ_LEV_LOW:
		case AUDIT_OBJ_LEV_HIGH:
			return 1;
		}
	}

	return 0;
}

int selinux_audit_rule_match(u32 sid, u32 field, u32 op, void *vrule,
			     struct audit_context *actx)
{
	struct context *ctxt;
	struct mls_level *level;
	struct selinux_audit_rule *rule = vrule;
	int match = 0;

	if (!rule) {
		audit_log(actx, GFP_ATOMIC, AUDIT_SELINUX_ERR,
			  "selinux_audit_rule_match: missing rule\n");
		return -ENOENT;
	}

	read_lock(&policy_rwlock);

	if (rule->au_seqno < latest_granting) {
		audit_log(actx, GFP_ATOMIC, AUDIT_SELINUX_ERR,
			  "selinux_audit_rule_match: stale rule\n");
		match = -ESTALE;
		goto out;
	}

	ctxt = sidtab_search(&sidtab, sid);
	if (!ctxt) {
		audit_log(actx, GFP_ATOMIC, AUDIT_SELINUX_ERR,
			  "selinux_audit_rule_match: unrecognized SID %d\n",
			  sid);
		match = -ENOENT;
		goto out;
	}

	/* a field/op pair that is not caught here will simply fall through
	   without a match */
	switch (field) {
	case AUDIT_SUBJ_USER:
	case AUDIT_OBJ_USER:
		switch (op) {
		case Audit_equal:
			match = (ctxt->user == rule->au_ctxt.user);
			break;
		case Audit_not_equal:
			match = (ctxt->user != rule->au_ctxt.user);
			break;
		}
		break;
	case AUDIT_SUBJ_ROLE:
	case AUDIT_OBJ_ROLE:
		switch (op) {
		case Audit_equal:
			match = (ctxt->role == rule->au_ctxt.role);
			break;
		case Audit_not_equal:
			match = (ctxt->role != rule->au_ctxt.role);
			break;
		}
		break;
	case AUDIT_SUBJ_TYPE:
	case AUDIT_OBJ_TYPE:
		switch (op) {
		case Audit_equal:
			match = (ctxt->type == rule->au_ctxt.type);
			break;
		case Audit_not_equal:
			match = (ctxt->type != rule->au_ctxt.type);
			break;
		}
		break;
	case AUDIT_SUBJ_SEN:
	case AUDIT_SUBJ_CLR:
	case AUDIT_OBJ_LEV_LOW:
	case AUDIT_OBJ_LEV_HIGH:
		level = ((field == AUDIT_SUBJ_SEN ||
			  field == AUDIT_OBJ_LEV_LOW) ?
			 &ctxt->range.level[0] : &ctxt->range.level[1]);
		switch (op) {
		case Audit_equal:
			match = mls_level_eq(&rule->au_ctxt.range.level[0],
					     level);
			break;
		case Audit_not_equal:
			match = !mls_level_eq(&rule->au_ctxt.range.level[0],
					      level);
			break;
		case Audit_lt:
			match = (mls_level_dom(&rule->au_ctxt.range.level[0],
					       level) &&
				 !mls_level_eq(&rule->au_ctxt.range.level[0],
					       level));
			break;
		case Audit_le:
			match = mls_level_dom(&rule->au_ctxt.range.level[0],
					      level);
			break;
		case Audit_gt:
			match = (mls_level_dom(level,
					      &rule->au_ctxt.range.level[0]) &&
				 !mls_level_eq(level,
					       &rule->au_ctxt.range.level[0]));
			break;
		case Audit_ge:
			match = mls_level_dom(level,
					      &rule->au_ctxt.range.level[0]);
			break;
		}
	}

out:
	read_unlock(&policy_rwlock);
	return match;
}

static int (*aurule_callback)(void) = audit_update_lsm_rules;

static int aurule_avc_callback(u32 event, u32 ssid, u32 tsid,
			       u16 class, u32 perms, u32 *retained)
{
	int err = 0;

	if (event == AVC_CALLBACK_RESET && aurule_callback)
		err = aurule_callback();
	return err;
}

static int __init aurule_init(void)
{
	int err;

	err = avc_add_callback(aurule_avc_callback, AVC_CALLBACK_RESET,
			       SECSID_NULL, SECSID_NULL, SECCLASS_NULL, 0);
	if (err)
		panic("avc_add_callback() failed, error %d\n", err);

	return err;
}
__initcall(aurule_init);

#ifdef CONFIG_NETLABEL
/**
 * security_netlbl_cache_add - Add an entry to the NetLabel cache
 * @secattr: the NetLabel packet security attributes
 * @sid: the SELinux SID
 *
 * Description:
 * Attempt to cache the context in @ctx, which was derived from the packet in
 * @skb, in the NetLabel subsystem cache.  This function assumes @secattr has
 * already been initialized.
 *
 */
static void security_netlbl_cache_add(struct netlbl_lsm_secattr *secattr,
				      u32 sid)
{
	u32 *sid_cache;

	sid_cache = kmalloc(sizeof(*sid_cache), GFP_ATOMIC);
	if (sid_cache == NULL)
		return;
	secattr->cache = netlbl_secattr_cache_alloc(GFP_ATOMIC);
	if (secattr->cache == NULL) {
		kfree(sid_cache);
		return;
	}

	*sid_cache = sid;
	secattr->cache->free = kfree;
	secattr->cache->data = sid_cache;
	secattr->flags |= NETLBL_SECATTR_CACHE;
}

/**
 * security_netlbl_secattr_to_sid - Convert a NetLabel secattr to a SELinux SID
 * @secattr: the NetLabel packet security attributes
 * @sid: the SELinux SID
 *
 * Description:
 * Convert the given NetLabel security attributes in @secattr into a
 * SELinux SID.  If the @secattr field does not contain a full SELinux
 * SID/context then use SECINITSID_NETMSG as the foundation.  If possibile the
 * 'cache' field of @secattr is set and the CACHE flag is set; this is to
 * allow the @secattr to be used by NetLabel to cache the secattr to SID
 * conversion for future lookups.  Returns zero on success, negative values on
 * failure.
 *
 */
int security_netlbl_secattr_to_sid(struct netlbl_lsm_secattr *secattr,
				   u32 *sid)
{
	int rc;
	struct context *ctx;
	struct context ctx_new;

	if (!ss_initialized) {
		*sid = SECSID_NULL;
		return 0;
	}

	read_lock(&policy_rwlock);

	if (secattr->flags & NETLBL_SECATTR_CACHE)
		*sid = *(u32 *)secattr->cache->data;
	else if (secattr->flags & NETLBL_SECATTR_SECID)
		*sid = secattr->attr.secid;
	else if (secattr->flags & NETLBL_SECATTR_MLS_LVL) {
		rc = -EIDRM;
		ctx = sidtab_search(&sidtab, SECINITSID_NETMSG);
		if (ctx == NULL)
			goto out;

		context_init(&ctx_new);
		ctx_new.user = ctx->user;
		ctx_new.role = ctx->role;
		ctx_new.type = ctx->type;
		mls_import_netlbl_lvl(&ctx_new, secattr);
		if (secattr->flags & NETLBL_SECATTR_MLS_CAT) {
			rc = ebitmap_netlbl_import(&ctx_new.range.level[0].cat,
						   secattr->attr.mls.cat);
			if (rc)
				goto out;
			memcpy(&ctx_new.range.level[1].cat,
			       &ctx_new.range.level[0].cat,
			       sizeof(ctx_new.range.level[0].cat));
		}
		rc = -EIDRM;
		if (!mls_context_isvalid(&policydb, &ctx_new))
			goto out_free;

		rc = sidtab_context_to_sid(&sidtab, &ctx_new, sid);
		if (rc)
			goto out_free;

		security_netlbl_cache_add(secattr, *sid);

		ebitmap_destroy(&ctx_new.range.level[0].cat);
	} else
		*sid = SECSID_NULL;

	read_unlock(&policy_rwlock);
	return 0;
out_free:
	ebitmap_destroy(&ctx_new.range.level[0].cat);
out:
	read_unlock(&policy_rwlock);
	return rc;
}

/**
 * security_netlbl_sid_to_secattr - Convert a SELinux SID to a NetLabel secattr
 * @sid: the SELinux SID
 * @secattr: the NetLabel packet security attributes
 *
 * Description:
 * Convert the given SELinux SID in @sid into a NetLabel security attribute.
 * Returns zero on success, negative values on failure.
 *
 */
int security_netlbl_sid_to_secattr(u32 sid, struct netlbl_lsm_secattr *secattr)
{
	int rc;
	struct context *ctx;

	if (!ss_initialized)
		return 0;

	read_lock(&policy_rwlock);

	rc = -ENOENT;
	ctx = sidtab_search(&sidtab, sid);
	if (ctx == NULL)
		goto out;

	rc = -ENOMEM;
	secattr->domain = kstrdup(sym_name(&policydb, SYM_TYPES, ctx->type - 1),
				  GFP_ATOMIC);
	if (secattr->domain == NULL)
		goto out;

	secattr->attr.secid = sid;
	secattr->flags |= NETLBL_SECATTR_DOMAIN_CPY | NETLBL_SECATTR_SECID;
	mls_export_netlbl_lvl(ctx, secattr);
	rc = mls_export_netlbl_cat(ctx, secattr);
out:
	read_unlock(&policy_rwlock);
	return rc;
}
#endif /* CONFIG_NETLABEL */

/**
 * security_read_policy - read the policy.
 * @data: binary policy data
 * @len: length of data in bytes
 *
 */
int security_read_policy(void **data, ssize_t *len)
{
	int rc;
	struct policy_file fp;

	if (!ss_initialized)
		return -EINVAL;

	*len = security_policydb_len();

	*data = vmalloc_user(*len);
	if (!*data)
		return -ENOMEM;

	fp.data = *data;
	fp.len = *len;

	read_lock(&policy_rwlock);
	rc = policydb_write(&policydb, &fp);
	read_unlock(&policy_rwlock);

	if (rc)
		return rc;

	*len = (unsigned long)fp.data - (unsigned long)*data;
	return 0;

}<|MERGE_RESOLUTION|>--- conflicted
+++ resolved
@@ -213,11 +213,7 @@
 			return i;
 	}
 
-<<<<<<< HEAD
-	return pol_value;
-=======
 	return SECCLASS_NULL;
->>>>>>> 00b317a4
 }
 
 static void map_decision(u16 tclass, struct av_decision *avd,
